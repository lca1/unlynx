--- conflicted
+++ resolved
@@ -43,15 +43,9 @@
 func init() {
 	onet.RegisterNewService(ServiceName, NewService)
 	network.RegisterMessage(&lib.ClientResponse{})
-<<<<<<< HEAD
-	msgTypes.msgSurveyCreationQuery = network.RegisterMessage(&SurveyCreationQuery{})
+	msgTypes.msgSurveyCreationQuery = network.RegisterMessage(&lib.SurveyCreationQuery{})
 	msgTypes.msgSurveyResponseSharing = network.RegisterMessage(&SurveyResponseSharing{})
 	msgTypes.msgSurveyFinalResponseSharing = network.RegisterMessage(&SurveyFinalResponseSharing{})
-=======
-	network.RegisterMessage(&SurveyResultsQuery{})
-	network.RegisterMessage(&lib.SurveyCreationQuery{})
-	network.RegisterMessage(&SurveyResultResponse{})
->>>>>>> 893829d6
 	network.RegisterMessage(&SurveyResponseQuery{})
 	network.RegisterMessage(&SurveyResultResponse{})
 	msgTypes.msgSurveyResultsQuery = network.RegisterMessage(&SurveyResultsQuery{})
@@ -59,27 +53,9 @@
 	msgTypes.msgDDTfinished = network.RegisterMessage(&DDTfinished{})
 }
 
-<<<<<<< HEAD
-// SurveyCreationQuery is used to trigger the creation of a survey.
-type SurveyCreationQuery struct {
-	SurveyGenID       *lib.SurveyID
-	SurveyID          *lib.SurveyID
-	Roster            onet.Roster
-	SurveyDescription lib.SurveyDescription
-	Proofs            bool
-	AppFlag           bool
-	QuerySubject      []lib.ClientResponse
-	ClientPubKey      abstract.Point
-	DataToProcess     []lib.ClientResponse
-	NbrDPs            map[string]int64
-	AggregationTotal  int64
-}
-
 // DDTfinished is used to ensure that all servers perform the shuffling+DDT before collectively aggregating the results
 type DDTfinished struct{}
 
-=======
->>>>>>> 893829d6
 // SurveyResponseQuery is used to ask a client for its response to a survey.
 type SurveyResponseQuery struct {
 	SurveyID  lib.SurveyID
@@ -143,15 +119,9 @@
 	finalResponses               []FinalResponsesIds
 	mutex                        sync.Mutex
 
-<<<<<<< HEAD
 	TargetSurvey *lib.Survey
 	Proofs       bool
 }
-=======
-var msgSurveyCreationQuery = network.RegisterMessage(&lib.SurveyCreationQuery{})
-var msgSurveyResponseSharing = network.RegisterMessage(&SurveyResponseSharing{})
-var msgSurveyFinalResponseSharing = network.RegisterMessage(&SurveyFinalResponseSharing{})
->>>>>>> 893829d6
 
 // NewService constructor which registers the needed messages.
 func NewService(c *onet.Context) onet.Service {
@@ -199,7 +169,6 @@
 
 // Process implements the processor interface and is used to recognize messages broadcasted between servers
 func (s *Service) Process(msg *network.Envelope) {
-<<<<<<< HEAD
 	if msg.MsgType.Equal(msgTypes.msgSurveyCreationQuery) {
 		tmp := (msg.Msg).(*SurveyCreationQuery)
 		s.HandleSurveyCreationQuery(tmp)
@@ -215,19 +184,6 @@
 	} else if msg.MsgType.Equal(msgTypes.msgDDTfinished) {
 		tmp := (msg.Msg).(*DDTfinished)
 		s.HandleDDTfinished(tmp)
-=======
-	if msg.MsgType.Equal(msgSurveyCreationQuery) {
-		tmp1 := (msg.Msg).(*lib.SurveyCreationQuery)
-		s.HandleSurveyCreationQuery(tmp1)
-
-	} else if msg.MsgType.Equal(msgSurveyResponseSharing) {
-		tmp1 := (msg.Msg).(SurveyResponseSharing)
-		s.HandleSurveyResponseSharing(&tmp1)
-
-	} else if msg.MsgType.Equal(msgSurveyFinalResponseSharing) {
-		tmp1 := (msg.Msg).(SurveyFinalResponseSharing)
-		s.HandleSurveyFinalResponseSharing(&tmp1)
->>>>>>> 893829d6
 	}
 }
 
@@ -271,7 +227,7 @@
 
 	log.LLvl1(s.ServerIdentity().String(), " received a Survey Creation Query")
 
-	//handlingServer := false
+	handlingServer := false
 
 	if *recq.SurveyGenID == "" || *recq.SurveyID == "" {
 		// if this server is the one receiving the query from the client
@@ -284,7 +240,7 @@
 
 		} else {
 			// P2D2i2b2
-			//handlingServer = true
+			handlingServer = true
 		}
 		// broadcasts the query
 		err := s.SendISMOthers(&recq.Roster, recq)
@@ -300,11 +256,7 @@
 
 	// prepares the precomputation in case of shuffling
 	lineSize := int(len(recq.Sum)) + int(len(recq.Where)) + int(len(recq.GroupBy)) + 1 // + 1 is for the possible count attribute
-	//var precomputeShuffle []lib.CipherVectorScalar
-	//if recq.SurveyDescription.GroupingAttributesEncCount > 0 {
-	//only needed if shuffling needed
 	precomputeShuffle := precomputationWritingForShuffling(s.appFlag, s.ServerIdentity().String(), *recq.SurveyID, surveySecret, recq.Roster.Aggregate, lineSize)
-	//}
 
 	// survey instantiation
 	(s.survey[*recq.SurveyID]) = lib.Survey{
@@ -331,8 +283,8 @@
 			s.PushData(resp)
 		} else {
 			//P2D2i2b2
-			//msg, err := s.HandleI2b2Query(recq, handlingServer)
-			//return msg, onet.NewClientError(err)
+			msg, err := s.HandleI2b2Query(recq, handlingServer)
+			return msg, onet.NewClientError(err)
 		}
 	}
 
@@ -377,7 +329,6 @@
 func (s *Service) HandleSurveyResponseQuery(resp *SurveyResponseQuery) (network.Message, onet.ClientError) {
 	<-s.surveyChannel
 	if *s.survey[resp.SurveyID].Query.SurveyID == resp.SurveyID {
-		log.LLvl1("HANDLE ", resp.Responses)
 		s.PushData(resp)
 
 		//unblock the channel to allow another DP to send its data
@@ -432,8 +383,8 @@
 		s.surveyChannel <- 1
 
 		// i2b2 compliant pipeline protocol
-		//pi, _ := s.StartProtocol(protocols.MedServiceProtocolName, *recq.SurveyID)
-		//<-pi.(*protocols.PipelineProtocol).FeedbackChannel
+		pi, _ := s.StartProtocol(protocols.MedcoServiceProtocolName, *recq.SurveyID)
+		<-pi.(*protocols.PipelineProtocol).FeedbackChannel
 
 		// get aggregation results
 		responses := (s.survey[*recq.SurveyID]).PullCothorityAggregatedClientResponses(false, lib.CipherText{})
@@ -591,28 +542,6 @@
 	var err error
 
 	switch tn.ProtocolName() {
-<<<<<<< HEAD
-=======
-	case protocols.MedcoServiceProtocolName:
-		log.Lvl1(s.ServerIdentity(), " is waiting on channel")
-		<-s.surveyChannel
-
-		counter := s.nbrDPs
-		for counter > int64(0) {
-			log.Lvl1(s.ServerIdentity(), " is waiting for ", counter, " data providers to send their data")
-			counter = counter - int64(<-s.dpChannel)
-		}
-		log.LLvl1("All data providers (", s.nbrDPs, ") for server ", s.ServerIdentity(), " have sent their data")
-
-		pi, err = protocols.NewPipelineProcotol(tn)
-		medcoServ := pi.(*protocols.PipelineProtocol)
-		medcoServ.MedcoServiceInstance = s
-		log.LLvl1(s.ServerIdentity(), " starts a Pipeline Protocol for survey ", target)
-		tmp := s.survey[target]
-		medcoServ.TargetSurvey = &tmp
-		medcoServ.Proofs = s.survey[target].Query.Proofs
-
->>>>>>> 893829d6
 	case protocols.ShufflingProtocolName:
 		aux := s.survey[target].Final
 		if aux {
@@ -624,16 +553,10 @@
 			}
 
 			shuffle := pi.(*protocols.ShufflingProtocol)
-<<<<<<< HEAD
-
-			shuffle.Proofs = s.survey[target].Proofs
+
+			shuffle.Proofs = s.survey[target].Query.Proofs
 			aux := s.survey[target].SurveyResponses
 			shuffle.TargetOfShuffle = &aux
-=======
-			shuffle.Proofs = s.survey[target].Query.Proofs
-			//tmp := s.survey[target].SurveyResponses
-			//shuffle.TargetOfShuffle = &tmp
->>>>>>> 893829d6
 		} else {
 			// Unlynx
 			pi, err = protocols.NewShufflingProtocol(tn)
@@ -642,12 +565,8 @@
 			}
 
 			shuffle := pi.(*protocols.ShufflingProtocol)
-<<<<<<< HEAD
-
-			shuffle.Proofs = s.survey[target].Proofs
-=======
+
 			shuffle.Proofs = s.survey[target].Query.Proofs
->>>>>>> 893829d6
 			shuffle.Precomputed = s.survey[target].ShufflePrecompute
 			if tn.IsRoot() {
 				dpResponses := s.survey[target].PullDpResponses(s.survey[target].Query.Roster.Aggregate)
@@ -660,17 +579,11 @@
 			return nil, err
 		}
 		hashCreation := pi.(*protocols.DeterministicTaggingProtocol)
-<<<<<<< HEAD
 
 		aux := s.survey[target].SurveySecretKey
 		hashCreation.SurveySecretKey = &aux
-		hashCreation.Proofs = s.survey[target].Proofs
-=======
-		tmp := s.survey[target].SurveySecretKey
-		hashCreation.SurveySecretKey = &tmp
 		hashCreation.Proofs = s.survey[target].Query.Proofs
 		hashCreation.NbrQueryAttributes = len(s.survey[target].Query.Where)
->>>>>>> 893829d6
 		if tn.IsRoot() {
 			shuffledClientResponses := s.survey[target].PullShuffledClientResponses()
 			queryWhereToTag := []lib.ProcessResponse{}
@@ -690,29 +603,12 @@
 
 		groupedData := s.survey[target].PullLocallyAggregatedResponses()
 		pi.(*protocols.CollectiveAggregationProtocol).GroupedData = &groupedData
-<<<<<<< HEAD
-		pi.(*protocols.CollectiveAggregationProtocol).Proofs = s.survey[target].Proofs
+		pi.(*protocols.CollectiveAggregationProtocol).Proofs = s.survey[target].Query.Proofs
 
 		// waits for all other nodes to finish the tagging phase
 		counter := len(tn.Roster().List) - 1
 		for counter > 0 {
 			counter = counter - (<-s.DDTChannel)
-=======
-		pi.(*protocols.CollectiveAggregationProtocol).Proofs = s.survey[target].Query.Proofs
-	case protocols.DROProtocolName:
-		pi, err = protocols.NewShufflingProtocol(tn)
-		shuffle := pi.(*protocols.ShufflingProtocol)
-		shuffle.Proofs = true
-		shuffle.Precomputed = nil
-
-		if tn.IsRoot() {
-			clientResponses := make([]lib.ProcessResponse, 0)
-			noiseArray := generateNoiseValues(1000)
-			for _, v := range noiseArray {
-				clientResponses = append(clientResponses, lib.ProcessResponse{GroupByEnc: nil, AggregatingAttributes: *lib.EncryptIntVector(s.survey[target].Query.Roster.Aggregate, []int64{v})})
-			}
-			shuffle.TargetOfShuffle = &clientResponses
->>>>>>> 893829d6
 		}
 	case DROProtocolName:
 	case protocols.KeySwitchingProtocolName:
@@ -723,25 +619,15 @@
 		}
 
 		keySwitch := pi.(*protocols.KeySwitchingProtocol)
-<<<<<<< HEAD
-		keySwitch.Proofs = s.survey[target].Proofs
-
-		if tn.IsRoot() {
-			coaggr := []lib.ClientResponse{}
-			aux := s.survey[target].Final
-			if aux {
-=======
 		keySwitch.Proofs = s.survey[target].Query.Proofs
 		if tn.IsRoot() {
 			coaggr := []lib.FilteredResponse{}
-			tmp := s.survey[target].Final
-			if tmp {
->>>>>>> 893829d6
+			aux := s.survey[target].Final
+			if aux {
 				//if key switching in i2b2 case
 				coaggr = s.survey[target].SurveyResponses
 			} else {
 				//Unlynx
-<<<<<<< HEAD
 				if lib.DIFFPRI == true {
 					coaggr = s.survey[target].PullCothorityAggregatedClientResponses(true, s.noise)
 				} else {
@@ -749,18 +635,8 @@
 				}
 			}
 			keySwitch.TargetOfSwitch = &coaggr
-			tmp := s.survey[target].ClientPublic
-			keySwitch.TargetPublicKey = &tmp
-=======
-				//true/s.noise to enable the DRO protocol
-				//coaggr = s.survey[target].PullCothorityAggregatedClientResponses(true, s.noise)
-				coaggr = s.survey[target].PullCothorityAggregatedClientResponses(false, s.noise)
-				log.LLvl1(coaggr)
-			}
-			keySwitch.TargetOfSwitch = &coaggr
 			tmp1 := s.survey[target].Query.ClientPubKey
 			keySwitch.TargetPublicKey = &tmp1
->>>>>>> 893829d6
 		}
 	default:
 		return nil, errors.New("Service attempts to start an unknown protocol: " + tn.ProtocolName() + ".")
@@ -793,18 +669,11 @@
 // StartProtocol starts a specific protocol (Pipeline, Shuffling, etc.)
 func (s *Service) StartProtocol(name string, targetSurvey lib.SurveyID) (onet.ProtocolInstance, error) {
 	tmp := s.survey[targetSurvey]
-<<<<<<< HEAD
-	tree := tmp.Roster.GenerateNaryTreeWithRoot(2, s.ServerIdentity())
+	tree := tmp.Query.Roster.GenerateNaryTreeWithRoot(2, s.ServerIdentity())
 
 	var tn *onet.TreeNodeInstance
 	tn = s.NewTreeNodeInstance(tree, tree.Root, name)
 
-=======
-	tree := tmp.Query.Roster.GenerateNaryTreeWithRoot(2, s.ServerIdentity())
-	tni := s.NewTreeNodeInstance(tree, tree.Root, name)
-	// set current sruvey to this one
-	//s.current = targetSurvey
->>>>>>> 893829d6
 	s.survey[targetSurvey] = tmp
 
 	pi, err := s.NewProtocol(tn, nil)
@@ -835,14 +704,14 @@
 	log.LLvl1(s.ServerIdentity(), " starts a Pipeline Protocol for survey ", targetSurvey)
 	tmp := s.survey[targetSurvey]
 	s.TargetSurvey = &tmp
-	s.Proofs = s.survey[targetSurvey].Proofs
+	s.Proofs = s.survey[targetSurvey].Query.Proofs
 
 	// Normal Unlynx
-	if s.TargetSurvey.DataToProcess == nil {
+	if s.TargetSurvey.Query.DataToProcess == nil {
 		// Shuffling Phase
 		start := lib.StartTimer(s.ServerIdentity().String() + "_ShufflingPhase")
 
-		err := s.ShufflingPhase(s.TargetSurvey.ID)
+		err := s.ShufflingPhase(s.TargetSurvey.Query.SurveyID)
 		if err != nil {
 			log.Fatal("Error in the Shuffling Phase")
 		}
@@ -852,13 +721,13 @@
 		// Tagging Phase
 		start = lib.StartTimer(s.ServerIdentity().String() + "_TaggingPhase")
 
-		err = s.TaggingPhase(s.TargetSurvey.ID)
+		err = s.TaggingPhase(s.TargetSurvey.Query.SurveyID)
 		if err != nil {
 			log.Fatal("Error in the Tagging Phase")
 		}
 
 		// broadcasts the query to unlock waiting channel
-		aux := s.survey[targetSurvey].Roster
+		aux := s.survey[targetSurvey].Query.Roster
 		err = s.SendISMOthers(&aux, &DDTfinished{})
 		if err != nil {
 			log.Error("broadcasting error ", err)
@@ -870,7 +739,7 @@
 		if root == true {
 			start := lib.StartTimer(s.ServerIdentity().String() + "_AggregationPhase")
 
-			err = s.AggregationPhase(s.TargetSurvey.ID)
+			err = s.AggregationPhase(s.TargetSurvey.Query.SurveyID)
 			if err != nil {
 				log.Fatal("Error in the Aggregation Phase")
 			}
@@ -882,7 +751,7 @@
 		if root == true && lib.DIFFPRI == true {
 			start := lib.StartTimer(s.ServerIdentity().String() + "_DROPhase")
 
-			s.DROPhase(s.TargetSurvey.ID)
+			s.DROPhase(s.TargetSurvey.Query.SurveyID)
 
 			lib.EndTimer(start)
 		}
@@ -891,7 +760,7 @@
 		if root == true {
 			start := lib.StartTimer(s.ServerIdentity().String() + "_KeySwitchingPhase")
 
-			s.KeySwitchingPhase(s.TargetSurvey.ID)
+			s.KeySwitchingPhase(s.TargetSurvey.Query.SurveyID)
 
 			lib.EndTimer(start)
 		}
@@ -899,8 +768,8 @@
 		// i2b2 Unlynx
 	} else {
 		if root == true {
-			s.TaggingPhase(s.TargetSurvey.ID)
-			s.AggregationPhase(s.TargetSurvey.ID)
+			s.TaggingPhase(s.TargetSurvey.Query.SurveyID)
+			s.AggregationPhase(s.TargetSurvey.Query.SurveyID)
 		}
 	}
 
@@ -914,16 +783,6 @@
 		return nil
 	}
 
-<<<<<<< HEAD
-	//check if clear grouping attributes --> no shuffling
-	if len(s.survey[targetSurvey].ClientResponses[0].GroupingAttributesClear) != 0 {
-		s.survey[targetSurvey].PushShuffledClientResponses(s.survey[targetSurvey].ClientResponses)
-		log.Lvl1(s.ServerIdentity(), " no shuffle with clear data")
-		return nil
-	}
-
-=======
->>>>>>> 893829d6
 	pi, err := s.StartProtocol(protocols.ShufflingProtocolName, targetSurvey)
 	if err != nil {
 		return err
@@ -938,31 +797,9 @@
 // TaggingPhase performs the private grouping on the currently collected data.
 func (s *Service) TaggingPhase(targetSurvey lib.SurveyID) error {
 	if len(s.survey[targetSurvey].ShuffledClientResponses) == 0 {
-<<<<<<< HEAD
-		log.LLvl1(s.ServerIdentity(), "  for survey ", s.survey[targetSurvey].ID, " has no data to det tag")
+		log.LLvl1(s.ServerIdentity(), "  for survey ", s.survey[targetSurvey].Query.SurveyID, " has no data to det tag")
 		return nil
-=======
-		log.LLvl1(s.ServerIdentity(), "  for survey ", s.survey[targetSurvey].Query.SurveyID, " has no data to det tag")
-
-		return errors.New("no data to det tag")
->>>>>>> 893829d6
-	}
-
-	//check if only clear grouping attributes --> no det tag
-	/*if len(s.survey[targetSurvey].ShuffledClientResponses[0].ProbaGroupingAttributesEnc) == 0 {
-		for _, v := range s.survey[targetSurvey].ShuffledClientResponses {
-			newClientDetResp := []lib.ClientResponseDet{{CR: lib.ClientResponse{GroupingAttributesClear: v.GroupingAttributesClear, ProbaGroupingAttributesEnc: v.ProbaGroupingAttributesEnc, AggregatingAttributes: v.AggregatingAttributes}, DetTag: v.GroupingAttributesClear}}
-			(s.survey[targetSurvey]).PushDeterministicClientResponses(newClientDetResp, s.ServerIdentity().String(), (s.survey[targetSurvey]).Query.Proofs)
-		}
-		//mcs.survey[targetSurvey].PushDeterministicClientResponses(mcs.survey[targetSurvey].ShuffledClientResponses, mcs.ServerIdentity().String(), mcs.survey[targetSurvey].Proofs)
-		log.Lvl1(s.ServerIdentity(), " no det tag with only clear data")
-<<<<<<< HEAD
-		return nil
-	}
-=======
-		return errors.New("no det tag with only clear data")
-	}*/
->>>>>>> 893829d6
+	}
 
 	pi, err := s.StartProtocol(protocols.DeterministicTaggingProtocolName, targetSurvey)
 	if err != nil {
@@ -997,33 +834,6 @@
 	filteredResponses := FilterResponses(s.survey[targetSurvey].Query.Pred, queryWhereTag, deterministicTaggingResult)
 	s.survey[targetSurvey].PushDeterministicClientResponses(filteredResponses, s.ServerIdentity().String(), s.survey[targetSurvey].Query.Proofs)
 	return err
-}
-
-func FilterResponses(pred string, whereQueryValues []lib.WhereQueryAttributeTagged, responsesToFilter []lib.ProcessResponseDet) []lib.FilteredResponseDet {
-	result := []lib.FilteredResponseDet{}
-	for _, v := range responsesToFilter {
-		expression, err := govaluate.NewEvaluableExpression(pred)
-		if err != nil {
-			return result
-		}
-		parameters := make(map[string]interface{}, len(whereQueryValues)+len(responsesToFilter[0].DetTagWhere))
-		counter := 0
-		for i := 0; i < len(whereQueryValues)+len(responsesToFilter[0].DetTagWhere); i++ {
-
-			if i%2 == 0 {
-				parameters["v"+strconv.Itoa(i)] = string(whereQueryValues[counter].Value)
-			} else {
-				parameters["v"+strconv.Itoa(i)] = string(v.DetTagWhere[counter])
-				counter++
-			}
-
-		}
-		keep, err := expression.Evaluate(parameters)
-		if keep.(bool) {
-			result = append(result, lib.FilteredResponseDet{DetTagGroupBy: v.DetTagGroupBy, Fr: lib.FilteredResponse{GroupByEnc: v.CR.GroupByEnc, AggregatingAttributes: v.CR.AggregatingAttributes}})
-		}
-	}
-	return result
 }
 
 // AggregationPhase performs the per-group aggregation on the currently grouped data.
@@ -1067,7 +877,7 @@
 // DROPhase shuffles the list of noise values.
 func (s *Service) DROPhase(targetSurvey lib.SurveyID) error {
 	tmp := s.survey[targetSurvey]
-	tree := tmp.Roster.GenerateNaryTreeWithRoot(2, s.ServerIdentity())
+	tree := tmp.Query.Roster.GenerateNaryTreeWithRoot(2, s.ServerIdentity())
 
 	pi, err := s.CreateProtocol(DROProtocolName, tree)
 	if err != nil {
@@ -1097,7 +907,7 @@
 //______________________________________________________________________________________________________________________
 
 func precomputeForShuffling(serverName string, surveyID lib.SurveyID, surveySecret abstract.Scalar, collectiveKey abstract.Point, lineSize int) []lib.CipherVectorScalar {
-	//log.Lvl1(serverName, " precomputes for shuffling of survey ", surveyID)
+	log.Lvl1(serverName, " precomputes for shuffling of survey ", surveyID)
 	precomputeShuffle := lib.CreatePrecomputedRandomize(network.Suite.Point().Base(), collectiveKey, network.Suite.Cipher(surveySecret.Bytes()), lineSize*2, 10)
 
 	encoded, err := data.EncodeCipherVectorScalar(precomputeShuffle)
@@ -1111,7 +921,6 @@
 }
 
 func precomputationWritingForShuffling(appFlag bool, serverName string, surveyID lib.SurveyID, surveySecret abstract.Scalar, collectiveKey abstract.Point, lineSize int) []lib.CipherVectorScalar {
-	//log.Lvl1(serverName, " precomputes for shuffling of survey ", surveyID)
 	precomputeShuffle := []lib.CipherVectorScalar{}
 	if appFlag {
 		if _, err := os.Stat(gobFile); os.IsNotExist(err) {
@@ -1195,4 +1004,31 @@
 	}
 
 	return result
+}
+
+func FilterResponses(pred string, whereQueryValues []lib.WhereQueryAttributeTagged, responsesToFilter []lib.ProcessResponseDet) []lib.FilteredResponseDet {
+	result := []lib.FilteredResponseDet{}
+	for _, v := range responsesToFilter {
+		expression, err := govaluate.NewEvaluableExpression(pred)
+		if err != nil {
+			return result
+		}
+		parameters := make(map[string]interface{}, len(whereQueryValues)+len(responsesToFilter[0].DetTagWhere))
+		counter := 0
+		for i := 0; i < len(whereQueryValues)+len(responsesToFilter[0].DetTagWhere); i++ {
+
+			if i%2 == 0 {
+				parameters["v"+strconv.Itoa(i)] = string(whereQueryValues[counter].Value)
+			} else {
+				parameters["v"+strconv.Itoa(i)] = string(v.DetTagWhere[counter])
+				counter++
+			}
+
+		}
+		keep, err := expression.Evaluate(parameters)
+		if keep.(bool) {
+			result = append(result, lib.FilteredResponseDet{DetTagGroupBy: v.DetTagGroupBy, Fr: lib.FilteredResponse{GroupByEnc: v.CR.GroupByEnc, AggregatingAttributes: v.CR.AggregatingAttributes}})
+		}
+	}
+	return result
 }