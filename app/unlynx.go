package appunlynx

import (
<<<<<<< HEAD
	"os"

	"github.com/dedis/onet/app"
	"github.com/dedis/onet/log"
=======
>>>>>>> 3ddd483f
	"github.com/lca1/unlynx/lib"
	"go.dedis.ch/onet/v3/app"
	"go.dedis.ch/onet/v3/log"
	"gopkg.in/urfave/cli.v1"
)

const (
	// BinaryName is the name of the unlynx app
	BinaryName = "unlynx"

	// Version of the binary
	Version = "1.00"

	// DefaultGroupFile is the name of the default file to lookup for group
	// definition
	DefaultGroupFile = "group.toml"

	optionConfig      = "config"
	optionConfigShort = "c"

	optionGroupFile      = "file"
	optionGroupFileShort = "f"

	optionProofs = "proofs"

	// query flags

	optionSum      = "sum"
	optionSumShort = "s"

	optionCount      = "count"
	optionCountShort = "c"

	optionWhere      = "where"
	optionWhereShort = "w"

	optionPredicate      = "predicate"
	optionPredicateShort = "p"

	optionGroupBy      = "groupBy"
	optionGroupByShort = "g"
)

func main() {
	cliApp := cli.NewApp()
	cliApp.Name = BinaryName
	cliApp.Usage = "Query information securely and privately"
	cliApp.Version = Version

	binaryFlags := []cli.Flag{
		cli.IntFlag{
			Name:  "debug, d",
			Value: 0,
			Usage: "debug-level: 1 for terse, 5 for maximal",
		},
	}

	querierFlags := []cli.Flag{
		cli.StringFlag{
			Name:  optionGroupFile + ", " + optionGroupFileShort,
			Value: DefaultGroupFile,
			Usage: "UnLynx group definition file",
		},
		cli.BoolFlag{
			Name:  optionProofs,
			Usage: "With proofs",
		},

		// query flags

		cli.StringFlag{
			Name:  optionSum + ", " + optionSumShort,
			Usage: "SELECT s1, s2 -> {s1, s2}",
		},
		cli.BoolFlag{
			Name:  optionCount + ", " + optionCountShort,
			Usage: "Toggle count query",
		},
		cli.StringFlag{
			Name:  optionWhere + ", " + optionWhereShort,
			Usage: "WHERE w1 ... (attributes) -> {w1, 1, w2, 27}",
		},
		cli.StringFlag{
			Name:  optionPredicate + ", " + optionPredicateShort,
			Usage: "WHERE x AND y OR z (predicate) -> (v0 == v1 || v2 == v3) && v4 == v5",
		},
		cli.StringFlag{
			Name:  optionGroupBy + ", " + optionGroupByShort,
			Usage: "GROUP BY g1, g2, g3 -> {g1, g2, g3}",
		},
	}

	serverFlags := []cli.Flag{
		cli.StringFlag{
			Name:  optionConfig + ", " + optionConfigShort,
			Usage: "Configuration file of the server",
		},
	}
	cliApp.Commands = []cli.Command{
		// BEGIN CLIENT: DATA PROVIDER ----------

		// CLIENT END: DATA PROVIDER ------------

		// BEGIN CLIENT: QUERIER ----------
		{
			Name:    "run",
			Aliases: []string{"r"},
			Usage:   "Run UnLynx service",
			Action:  runUnLynx,
			Flags:   querierFlags,
		},
		// CLIENT END: QUERIER ----------

		// BEGIN SERVER --------
		{
			Name:  "server",
			Usage: "Start unlynx server",
			Action: func(c *cli.Context) error {
				if err := runServer(c); err != nil {
					log.Fatal("Error during runServer():", err)
				}
				return nil
			},
			Flags: serverFlags,
			Subcommands: []cli.Command{
				{
					Name:    "setup",
					Aliases: []string{"s"},
					Usage:   "Setup server configuration (interactive)",
					Action: func(c *cli.Context) error {
						if c.String(optionConfig) != "" {
							log.Fatal("[-] Configuration file option cannot be used for the 'setup' command")
						}
						if c.GlobalIsSet("debug") {
							log.Fatal("[-] Debug option cannot be used for the 'setup' command")
						}
						app.InteractiveConfig(libunlynx.SuiTe, BinaryName)
						return nil
					},
				},
			},
		},
		// SERVER END ----------
	}

	cliApp.Flags = binaryFlags
	cliApp.Before = func(c *cli.Context) error {
		log.SetDebugVisible(c.GlobalInt("debug"))
		return nil
	}
	err := cliApp.Run(os.Args)
	log.ErrFatal(err)
}<|MERGE_RESOLUTION|>--- conflicted
+++ resolved
@@ -1,13 +1,8 @@
 package appunlynx
 
 import (
-<<<<<<< HEAD
 	"os"
 
-	"github.com/dedis/onet/app"
-	"github.com/dedis/onet/log"
-=======
->>>>>>> 3ddd483f
 	"github.com/lca1/unlynx/lib"
 	"go.dedis.ch/onet/v3/app"
 	"go.dedis.ch/onet/v3/log"
