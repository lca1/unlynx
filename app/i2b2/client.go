package main

// I2b2 Unlynx client

import (
	"database/sql"
	"encoding/xml"
	"fmt"
	"github.com/lca1/unlynx/app/i2b2/loader"
	"github.com/lca1/unlynx/lib"
	"github.com/lca1/unlynx/services/i2b2"
	_ "github.com/lib/pq"
	"gopkg.in/dedis/crypto.v0/abstract"
	"gopkg.in/dedis/onet.v1"
	"gopkg.in/dedis/onet.v1/app"
	"gopkg.in/dedis/onet.v1/log"
	"gopkg.in/urfave/cli.v1"
	"io"
	"io/ioutil"
	"os"
	"strconv"
	"time"
)

// Loader functions
//______________________________________________________________________________________________________________________

//----------------------------------------------------------------------------------------------------------------------
//#----------------------------------------------- LOAD DATA -----------------------------------------------------------
//----------------------------------------------------------------------------------------------------------------------

func loadData(c *cli.Context) error {

	// data set file paths
	clinicalFilePath := c.String("clinical")
	genomicFilePath := c.String("genomic")
	groupFilePath := c.String("file")
	entryPointIdx := c.Int("entryPointIdx")
	listSensitive := c.StringSlice("sensitive")
	replaySize := c.Int("size")

	// db settings
	dbHost := c.String("dbHost")
	dbPort := c.Int("dbPort")
	dbName := c.String("dbName")
	dbUser := c.String("dbUser")
	dbPassword := c.String("dbPassword")

	databaseS := loader.DBSettings{DBhost: dbHost, DBport: dbPort, DBname: dbName, DBuser: dbUser, DBpassword: dbPassword}

	// check if db connection works
	psqlInfo := fmt.Sprintf("host=%s port=%d user=%s "+"password=%s dbname=%s sslmode=disable", dbHost, dbPort, dbUser, dbPassword, dbName)
	db, err := sql.Open("postgres", psqlInfo)
	if err != nil {
		log.Error("Error while opening database", err)
		return cli.NewExitError(err, 1)
	}
	db.Close()

	// generate el with group file
	f, err := os.Open(groupFilePath)
	if err != nil {
		log.Error("Error while opening group file", err)
		return cli.NewExitError(err, 1)
	}
	el, err := app.ReadGroupToml(f)
	if err != nil {
		log.Error("Error while reading group file", err)
		return cli.NewExitError(err, 1)
	}
	if len(el.List) <= 0 {
		log.Error("Empty or invalid group file", err)
		return cli.NewExitError(err, 1)
	}

	fClinical, err := os.Open(clinicalFilePath)
	if err != nil {
		log.Error("Error while opening the clinical file", err)
		return cli.NewExitError(err, 1)
	}

	fGenomic, err := os.Open(genomicFilePath)
	if err != nil {
		log.Error("Error while opening the genomic file", err)
		return cli.NewExitError(err, 1)
	}

	if listSensitive == nil {
		log.Error("Error while parsing list of sensitive files", err)
		return cli.NewExitError(err, 1)
	}

	if replaySize < 1 {
		log.Error("Wrong file size value (1>)", err)
		return cli.NewExitError(err, 1)
	} else if replaySize > 1 {
		fGenomic.Close()
		loader.ReplayDataset(genomicFilePath, replaySize)

		fGenomic, err = os.Open(genomicFilePath)
		if err != nil {
			log.Error("Error while opening the new genomic file", err)
			return cli.NewExitError(err, 1)
		}
	}

	loader.LoadClient(el, entryPointIdx, fClinical, fGenomic, listSensitive, databaseS, false)

	return nil
}

// Client functions
//______________________________________________________________________________________________________________________

func unlynxRequestFromApp(c *cli.Context) error {
	// cli arguments
	groupFilePath := c.String("file")
	// TODO: use the serverIdentityID / UUID + el.Search rather than the entry point index
	entryPointIdx := c.Int("entryPointIdx")
	proofs := c.Bool("proofs")

	// generate el with group file
	f, err := os.Open(groupFilePath)
	if err != nil {
		log.Error("Error while opening group file", err)
		return cli.NewExitError(err, 1)
	}
	el, err := app.ReadGroupToml(f)
	if err != nil {
		log.Error("Error while reading group file", err)
		return cli.NewExitError(err, 1)
	}
	if len(el.List) <= 0 {
		log.Error("Empty or invalid group file", err)
		return cli.NewExitError(err, 1)
	}

	errDDT := unlynxDDTRequest(os.Stdin, os.Stdout, el, entryPointIdx, proofs)
	if errDDT != nil {
		errAgg := unlynxAggRequest(os.Stdin, os.Stdout, el, entryPointIdx, proofs)

		if errAgg != nil {
			log.Error("Error while requesting something...", err)
			return cli.NewExitError(err, 2)
		}
	}

	return nil
}

//----------------------------------------------------------------------------------------------------------------------
//#----------------------------------------------- DDT REQUEST ---------------------------------------------------------
//----------------------------------------------------------------------------------------------------------------------

// read from a reader an xml (until EOF), and unmarshal it
func readDDTRequestXMLFrom(input io.Reader) (*lib.XMLMedCoDTTRequest, error) {

	// read from stdin TODO: limit the amount read
	dataBytes, errIo := ioutil.ReadAll(input)

	if errIo != nil {
		log.Error("Error while reading standard input.", errIo)
		return nil, errIo
	}

	log.Info("Correctly read standard input until EOF.")

	// unmarshal xml (assumes bytes are UTF-8 encoded)
	parsedXML := lib.XMLMedCoDTTRequest{}

	errXML := xml.Unmarshal(dataBytes, &parsedXML)
	if errXML != nil {
		return nil, errXML
	}

	return &parsedXML, nil
}

// TODO: no log.Fatal in general (this stops immediately)
// TODO: handle errors in to/from bytes in crypto.go
// run DDT of query parameters, all errors will be sent to the output
func unlynxDDTRequest(input io.Reader, output io.Writer, el *onet.Roster, entryPointIdx int, proofs bool) error {
	start := time.Now()

	// get data from input
	xmlQuery, err := readDDTRequestXMLFrom(input)
	if err != nil {
		return err
	}

	// get formatted data
	encQueryTerms, id, err := xmlQuery.DDTRequestToUnlynxFormat()
	if err != nil {
		log.Error("Error extracing patients data.", err)
		writeDDTResponseXML(output, nil, nil, nil, err)
		return err
	}

	parsingTime := time.Since(start)

	// launch query
	start = time.Now()

	client := serviceI2B2.NewUnLynxClient(el.List[entryPointIdx], strconv.Itoa(entryPointIdx))
	_, result, tr, err := client.SendSurveyDDTRequestTerms(
		el, // Roster
		serviceI2B2.SurveyID(id), // SurveyID
		encQueryTerms,            // Encrypted query terms to tag
		proofs,                   // compute proofs?
<<<<<<< HEAD
		false, 			  // it's for testing
=======
		true,                     // it's for testing
>>>>>>> 5ffdc775
	)

	totalTime := time.Since(start)

	if err != nil {
		log.Error("Error during the DDTRequest service.", err)
		writeDDTResponseXML(output, nil, nil, nil, err)
		return err
	}

	// sanity check
	if len(result) == 0 || len(result) != len(encQueryTerms) {
		log.Error("The number of tags", len(result), "does not match the number of terms", len(encQueryTerms), ".", err)
	}

	tr.DDTRequestTimeCommun = totalTime - tr.DDTRequestTimeExec
	tr.DDTparsingTime = parsingTime
	tr.DDTRequestTimeExec += tr.DDTparsingTime

	err = writeDDTResponseXML(output, xmlQuery, result, &tr, nil)
	if err != nil {
		log.Error("Error while writing result.", err)
		writeDDTResponseXML(output, nil, nil, nil, err)
		return err
	}
	return nil
}

// output result xml on a writer (if result_err != nil, the error is sent)
func writeDDTResponseXML(output io.Writer, xmlQuery *lib.XMLMedCoDTTRequest, result []lib.GroupingKey, tr *serviceI2B2.TimeResults, err error) error {

	/*
		<unlynx_ddt_response>
		    <id>request ID</id>
		    <times unit="ms">{xx: 13, etc}</times>
		    <tagged_values>
			<tagged_value>adfw25e457f=</tagged_value>
			<tagged_value>ADfFD5FDads=</tagged_value>
		    </tagged_values>
		    <error></error>
		</unlynx_ddt_response>
	*/

	resultString := ""
	if err == nil && xmlQuery != nil {
		resultTags := ""

		for _, tag := range result {
			resultTags += "<tagged_value>" + string(tag) + "</tagged_value>"

		}

		resultString = `<unlynx_ddt_response>
					<id>` + (*xmlQuery).QueryID + `</id>
					<times unit="ms">{"DDTRequest execution time":` + strconv.FormatInt(int64(tr.DDTRequestTimeExec.Nanoseconds()/1000000.0), 10) +
			`,"DDTRequest communication time":` + strconv.FormatInt(int64(tr.DDTRequestTimeCommun.Nanoseconds()/1000000.0), 10) +
			`,"DDTRequest parsing time":` + strconv.FormatInt(int64(tr.DDTparsingTime.Nanoseconds()/1000000.0), 10) +
			`}</times>
					<tagged_values>` + resultTags + `</tagged_values>
					<error></error>
				</unlynx_ddt_response>`
	} else if xmlQuery != nil {
		resultString = `<unlynx_ddt_response>
					<id>` + (*xmlQuery).QueryID + `</id>
					<times unit="ms"></times>
					<tagged_values></tagged_values>
					<error>` + err.Error() + `</error>
				</unlynx_ddt_response>`
	} else {
		resultString = `<unlynx_ddt_response>
					<id>unknown</id>
					<times unit="ms"></times>
					<tagged_values></tagged_values>
					<error>` + err.Error() + `</error>
				</unlynx_ddt_response>`
	}

	_, err = io.WriteString(output, resultString)
	if err != nil {
		log.Error("Error while writing DDTResponseXML.", err)
		return err
	}
	return nil
}

//----------------------------------------------------------------------------------------------------------------------
//#----------------------------------------------- AGG REQUEST ---------------------------------------------------------
//----------------------------------------------------------------------------------------------------------------------

// read from a reader an xml (until EOF), and unmarshal it
func readAggRequestXMLFrom(input io.Reader) (*lib.XMLMedCoAggRequest, error) {

	// read from stdin TODO: limit the amount read
	dataBytes, errIo := ioutil.ReadAll(input)

	if errIo != nil {
		log.Error("Error while reading standard input.", errIo)
		return nil, errIo
	}

	log.Info("Correctly read standard input until EOF.")

	// unmarshal xml (assumes bytes are UTF-8 encoded)
	parsedXML := lib.XMLMedCoAggRequest{}
	errXML := xml.Unmarshal(dataBytes, &parsedXML)
	if errXML != nil {
		log.Error("Error while unmarshalling AggRequest xml.", errXML)
		return nil, errXML
	}

	return &parsedXML, nil
}

// TODO: no log.Fatal in general (this stops immediately)
// TODO: handle errors in to/from bytes in crypto.go
// run aggregation of the results (and remaining protocols), all errors will be sent to the output
func unlynxAggRequest(input io.Reader, output io.Writer, el *onet.Roster, entryPointIdx int, proofs bool) error {
	start := time.Now()

	// get data from input
	xmlQuery, err := readAggRequestXMLFrom(input)
	if err != nil {
		return err
	}

	// get formatted data
	encDummyFlags, id, err := xmlQuery.AggRequestToUnlynxFormat()
	if err != nil {
		log.Error("Error extracing patients data.", err)
		writeAggResponseXML(output, nil, nil, nil, err)
		return err
	}

	parsingTime := time.Since(start)

	// locally aggregate results
	start = time.Now()
	aggregate := LocalAggregate(encDummyFlags, el.Aggregate)
	aggregationTime := time.Since(start)

	// launch query
	start = time.Now()

	cPK, err := lib.DeserializePoint(xmlQuery.ClientPubKey)
	if err != nil {
		log.Error("Error decoding client public key.", err)
		writeAggResponseXML(output, nil, nil, nil, err)
		return err
	}

	client := serviceI2B2.NewUnLynxClient(el.List[entryPointIdx], strconv.Itoa(entryPointIdx))
	_, result, tr, err := client.SendSurveyAggRequest(
		el, // Roster
		serviceI2B2.SurveyID(id), // SurveyID
		cPK,        // client public key
		*aggregate, // Encrypted local aggregation result
		proofs,     // compute proofs?
	)

	totalTime := time.Since(start)

	if err != nil {
		log.Error("Error during the DDTRequest service.", err)
		writeAggResponseXML(output, nil, nil, nil, err)
		return err
	}

	tr.AggRequestTimeCommun = totalTime - tr.DDTRequestTimeExec
	tr.LocalAggregationTime = aggregationTime
	tr.AggParsingTime = parsingTime
	tr.AggRequestTimeExec += tr.AggParsingTime + tr.LocalAggregationTime

	err = writeAggResponseXML(output, xmlQuery, &result, &tr, nil)
	if err != nil {
		log.Error("Error while writing result.", err)
		writeAggResponseXML(output, nil, nil, nil, err)
		return err
	}
	return nil
}

// LocalAggregate locally aggregates the encrypted dummy flags
func LocalAggregate(encDummyFlags lib.CipherVector, pubKey abstract.Point) *lib.CipherText {
	// there are no results
	if len(encDummyFlags) == 0 {
		return lib.EncryptInt(pubKey, int64(0))
	}

	result := &encDummyFlags[0]
	for i := 1; i < len(encDummyFlags); i++ {
		result.Add(*result, encDummyFlags[i])
	}

	return result
}

// output result xml on a writer (if result_err != nil, the error is sent)
func writeAggResponseXML(output io.Writer, xmlQuery *lib.XMLMedCoAggRequest, aggregate *lib.CipherText, tr *serviceI2B2.TimeResults, err error) error {

	/*
		<unlynx_agg_response>
		    <id>request ID</id>
		    <times>{cc: 55}</times>
		    <aggregate>f85as4fas57f=</aggregate>
		    <error></error>
		</unlynx_agg_response>
	*/

	resultString := ""
	if err == nil && xmlQuery != nil {
		resultString = `<unlynx_agg_response>
					<id>` + (*xmlQuery).QueryID + `</id>
					<times unit="ms">{"AggRequest execution time":` + strconv.FormatInt(int64(tr.AggRequestTimeExec.Nanoseconds()/1000000.0), 10) +
			`,"AggRequest communication time":` + strconv.FormatInt(int64(tr.AggRequestTimeCommun.Nanoseconds()/1000000.0), 10) +
			`,"AggRequest parsing time":` + strconv.FormatInt(int64(tr.AggParsingTime.Nanoseconds()/1000000.0), 10) +
			`,"AggRequest aggregation time":` + strconv.FormatInt(int64(tr.LocalAggregationTime.Nanoseconds()/1000000.0), 10) +
			`}</times>
					<aggregate>` + aggregate.Serialize() + `</aggregate>
					<error></error>
				</unlynx_agg_response>`
	} else if xmlQuery != nil {
		resultString = `<unlynx_agg_response>
					<id>` + (*xmlQuery).QueryID + `</id>
					<times></times>
		    			<aggregate></aggregate>
					<error>` + err.Error() + `</error>
				</unlynx_agg_response>`
	} else {
		resultString = `<unlynx_agg_response>
					<id>unknown</id>
					<times></times>
		    			<aggregate></aggregate>
					<error>` + err.Error() + `</error>
				</unlynx_agg_response>`
	}

	_, err = io.WriteString(output, resultString)
	if err != nil {
		log.Error("Error while writing AggResponseXML.", err)
		return err
	}
	return nil
}<|MERGE_RESOLUTION|>--- conflicted
+++ resolved
@@ -207,11 +207,7 @@
 		serviceI2B2.SurveyID(id), // SurveyID
 		encQueryTerms,            // Encrypted query terms to tag
 		proofs,                   // compute proofs?
-<<<<<<< HEAD
 		false, 			  // it's for testing
-=======
-		true,                     // it's for testing
->>>>>>> 5ffdc775
 	)
 
 	totalTime := time.Since(start)
