package loader

import (
	"crypto/rand"
	"encoding/binary"
	"encoding/csv"
	"errors"
	"github.com/lca1/unlynx/lib"
	"github.com/lca1/unlynx/services/i2b2"
	"gopkg.in/dedis/crypto.v0/base64"
	"gopkg.in/dedis/onet.v1"
	"gopkg.in/dedis/onet.v1/log"
	"io"
	"os"
	"os/exec"
	"strconv"
	"strings"
	"bytes"
)

type DBSettings struct {
	DBhost string
	DBport int
	DBuser string
	DBpassword string
	DBname string
}

// The different paths and handlers for all the .sql files
var (
	Tablenames  = [...]string{"shrine_ont.clinical_sensitive",
		"shrine_ont.clinical_non_sensitive",
		"shrine_ont.genomic_annotations",
		"i2b2metadata.sensitive_tagged",
		"i2b2metadata.non_sensitive_clear",
		"i2b2demodata.concept_dimension",
		"i2b2demodata.patient_mapping",
		"i2b2demodata.patient_dimension",
		"i2b2demodata.encounter_mapping",
		"i2b2demodata.visit_dimension",
		"i2b2demodata.provider_dimension",
		"i2b2demodata.observation_fact"}

	FileBashPath = "26-load-data.sh"

	FilePaths = [...]string{"files/SHRINE_ONT_CLINICAL_SENSITIVE.csv",
		"files/SHRINE_ONT_CLINICAL_NON_SENSITIVE.csv",
		"files/SHRINE_ONT_GENOMIC_ANNOTATIONS.csv",
		"files/I2B2METADATA_SENSITIVE_TAGGED.csv",
		"files/I2B2METADATA_NON_SENSITIVE_CLEAR.csv",
		"files/I2B2DEMODATA_CONCEPT_DIMENSION.csv",
		"files/I2B2DEMODATA_PATIENT_MAPPING.csv",
		"files/I2B2DEMODATA_PATIENT_DIMENSION.csv",
		"files/I2B2DEMODATA_ENCOUNTER_MAPPING.csv",
		"files/I2B2DEMODATA_VISIT_DIMENSION.csv",
		"files/I2B2DEMODATA_PROVIDER_DIMENSION.csv",
		"files/I2B2DEMODATA_OBSERVATION_FACT.csv"}

	FileHandlers []*os.File
)

// PatientVisitLink contains the link between the patient and the visit/encounter (patient ID and sample ID)
type PatientVisitLink struct {
	PatientID   int64
	EncounterID int64
}

// ConceptPath defines the end of the concept path tree and we use it in a map so that we do not repeat concepts
type ConceptPath struct {
	Field  string
	Record string //leaf
}

// Support global variables
var (
	Testing          bool             // testing environment
	EncID            int64            // clinical sensitive IDs
	ClearID          int64            // clinical non-sensitive IDs
	AllSensitiveIDs  []int64          // stores the EncID(s) and the genomic IDs
	EncounterMapping map[string]int64 // map a sample ID to a numeric ID
	PatientMapping   map[string]int64 // map a patient ID to a numeric ID
	TextSearchIndex  int64            // needed for the observation_fact table (counter)
)

// ReplayDataset replays the dataset x number of times
func ReplayDataset(filename string, x int) error {
	log.LLvl1("Replaying dataset", x, "times...")

	// open file to read
	fGenomic, err := os.Open(filename)
	if err != nil {
		log.Fatal("Cannot open file to read:", err)
		return err
	}

	reader := csv.NewReader(fGenomic)
	reader.Comma = '\t'

	// read all genomic file
	record, err := reader.ReadAll()
	if err != nil {
		log.Fatal("Error in the ReplayDataset() - reading:", err)
		return err
	}

	finalResult := record[:]

	header := true
	// replay x times
	for t := 0; t < x-1; t++ {
		for _, el := range record {
			// not a comment or blank line
			if string(el[0]) == "" || string(el[0][0:1]) == "#" {
				continue
			}

			// HEADER time...
			if header == true {
				header = false
				continue
			}

			finalResult = append(finalResult, el)
		}
	}

	fGenomic.Close()

	// open file to write
	fGenomic, err = os.Create(filename)
	if err != nil {
		log.Fatal("Cannot open file to write:", err)
		return err
	}

	writer := csv.NewWriter(fGenomic)
	writer.Comma = '\t'

	err = writer.WriteAll(finalResult)
	if err != nil {
		log.Fatal("Error in the ReplayDataset() - writing:", err)
		return err
	}

	fGenomic.Close()

	return nil

}

// LoadClient initiates the loading process
func LoadClient(el *onet.Roster, entryPointIdx int, fClinical *os.File, fGenomic *os.File, listSensitive []string, databaseS DBSettings, testing bool) error {
	// init global variables
	EncID = int64(1)
	ClearID = int64(1)
	EncounterMapping = make(map[string]int64)
	PatientMapping = make(map[string]int64)
	AllSensitiveIDs = make([]int64, 0)
	FileHandlers = make([]*os.File, 0)
	TextSearchIndex = int64(1)
	Testing = testing

	for _, f := range FilePaths {
		fp, err := os.Create(f)
		if err != nil {
			log.Fatal("Error while opening", f)
			return err
		}
		FileHandlers = append(FileHandlers, fp)
	}

	err := GenerateDataFiles(el, entryPointIdx, fClinical, fGenomic, listSensitive)
	if err != nil {
		log.Fatal("Error while generating the data .csv file", err)
		return err
	}

	err = GenerateLoadingScript(databaseS)
	if err != nil {
		log.Fatal("Error while generating the loading .sh file", err)
		return err
	}

	err = LoadDataFiles()
	if err != nil {
		log.Fatal("Error while loading .sql file", err)
		return err
	}

	for _, fp := range FileHandlers {
		fp.Close()
	}
	return nil
}

// GenerateLoadingScript creates a load .sql script
func GenerateLoadingScript(databaseS DBSettings) error {
	fp, err := os.Create(FileBashPath)
	if err != nil {
		return err
	}

	loading := `#!/usr/bin/env bash` + "\n" + "\n" + `PGPASSWORD=` + databaseS.DBpassword + ` psql -v ON_ERROR_STOP=1 -h "` + databaseS.DBhost +
		`" -U "` + databaseS.DBuser + `" -p ` + strconv.FormatInt(int64(databaseS.DBport),10) + ` -d "` + databaseS.DBname + `" <<-EOSQL` + "\n"

	loading += "BEGIN;\n"
	for i := 0; i < len(Tablenames); i++ {
		tokens := strings.Split(FilePaths[i], "/")

		loading += `\copy `+ Tablenames[i] + ` FROM 'files/` + tokens[1] + `' ESCAPE '"' DELIMITER ',' CSV;` + "\n"
	}
	loading += "COMMIT;\n"
	loading += "EOSQL"

	_, err = fp.WriteString(loading)
	if err != nil {
		return err
	}

	fp.Close()
	return nil
}

// LoadDataFiles executes the loading script
func LoadDataFiles() error{
	// Display just the stderr if an error occurs
	cmd := exec.Command("/bin/sh", FileBashPath)
	stderr := &bytes.Buffer{}    // make sure to import bytes
	cmd.Stderr = stderr
	err := cmd.Run()
	if err != nil {
		log.LLvl1("Error when running command.  Error log:", stderr.String())
		log.LLvl1("Got command status:", err.Error())
		return err
	}

	return nil
}

// GenerateDataFiles generates the data from the dataset and populates the .csv scripts
func GenerateDataFiles(group *onet.Roster, entryPointIdx int, fClinical *os.File, fGenomic *os.File, listSensitive []string) error {
	// patient_id counter
	pid := int64(1)
	// encounter_id counter
	eid := int64(1)

	if err := writeDemodataProviderDimension(); err != nil {
		return err
	}

	ontValues := make(map[ConceptPath]int64)             // stores the concepth path and the correspondent clinical ID (ENC_ID or CLEAR_ID)
	patientVisitLinkList := make([]PatientVisitLink, 0)  // stores the corresponding patient and encounter IDs of the encrypted fields
	patientVisitMap := make(map[string]PatientVisitLink) // maps between the Sample ID (Tumor_barcode) and a combination of patient and encounter IDs

	// load clinical
	reader := csv.NewReader(fClinical)
	reader.Comma = '\t'

	first := true
	headerClinical := make([]string, 0)
	for {
		// read just one record, but we could ReadAll() as well
		record, err := reader.Read()
		// end-of-file is fitted into err
		if err == io.EOF {
			break
		} else if err != nil {
			return err
		}

		// if it is not a commented line
		if string(record[0]) != "" && string(record[0][0:1]) != "#" {

			// the HEADER
			if first == true {

				// skip SampleID and PatientID
				for i := 2; i < len(record); i++ {

					// sensitive
					if containsArrayString(listSensitive, record[i]) == true || (len(listSensitive) == 1 && listSensitive[0] == "all") {
						if err := writeShrineOntologyEnc(record[i]); err != nil {
							return err
						}
						// we don't generate the MetadataOntologyEnc because we will do this afterwards (so that we only perform 1 DDT with all sensitive elements)
					} else {
						if err := writeShrineOntologyClear(record[i]); err != nil {
							return err
						}
						if err := writeMetadataOntologyClear(record[i]); err != nil {
							return err
						}
					}
					headerClinical = append(headerClinical, record[i])

				}
				first = false
			} else {
				// patient not yet exists
				if _, ok := PatientMapping[record[1]]; ok == false {

					PatientMapping[record[1]] = pid

					if err := writeDemodataPatientMapping(record[1]); err != nil {
						return err
					}
					if err := writeDemodataPatientDimension(group, record[1]); err != nil {
						return err
					}

					pid++
				}

				EncounterMapping[record[0]] = eid

				if err := writeDemodataEncounterMapping(record[0], record[1]); err != nil {
					return err
				}
				if err := writeDemodataVisitDimension(record[0], record[1]); err != nil {
					return err
				}

				eid++

				patientVisitMap[record[0]] = PatientVisitLink{PatientID: PatientMapping[record[1]], EncounterID: EncounterMapping[record[0]]}

				for i, j := 2, 0; i < len(record); i, j = i+1, j+1 {

					if record[i] == "" {
						record[i] = "<empty>"
					}

					// sensitive
					if containsArrayString(listSensitive, headerClinical[j]) == true || (len(listSensitive) == 1 && listSensitive[0] == "all") {

						// if concept path does not exist
						if _, ok := ontValues[ConceptPath{Field: headerClinical[j], Record: record[i]}]; ok == false {
							if err := writeShrineOntologyLeafEnc(headerClinical[j], record[i]); err != nil {
								return err
							}
							// we don't generate the MetadataOntologyLeafEnc because we will do this afterwards (so that we only perform 1 DDT with all sensitive elements)

							ontValues[ConceptPath{Field: headerClinical[j], Record: record[i]}] = EncID
							EncID++
						}

						patientVisitLinkList = append(patientVisitLinkList, PatientVisitLink{PatientID: PatientMapping[record[1]], EncounterID: EncounterMapping[record[0]]})
						AllSensitiveIDs = append(AllSensitiveIDs, ontValues[ConceptPath{Field: headerClinical[j], Record: record[i]}])
					} else {

						// if concept path does not exist
						if _, ok := ontValues[ConceptPath{Field: headerClinical[j], Record: record[i]}]; ok == false {
							if err := writeShrineOntologyLeafClear(headerClinical[j], record[i]); err != nil {
								return err
							}
							if err := writeMetadataOntologyLeafClear(headerClinical[j], record[i]); err != nil {
								return err
							}
							if err := writeDemodataConceptDimensionCleartextConcepts(headerClinical[j], record[i]); err != nil {
								return err
							}

							ontValues[ConceptPath{Field: headerClinical[j], Record: record[i]}] = ClearID
							ClearID++
						}

						if err := writeDemodataObservationFactClear(ontValues[ConceptPath{Field: headerClinical[j], Record: record[i]}], record[0], record[1]); err != nil {
							return err
						}
					}

				}

			}
		}
	}

	fClinical.Close()

	log.LLvl1("Finished parsing the clinical dataset...")

	// load genomic
	reader = csv.NewReader(fGenomic)
	reader.Comma = '\t'

	first = true
	headerGenomic := make([]string, 0)
	// this arrays stores the indexes of the fields we need to use to generate a genomic id
	indexGenVariant := make(map[string]int)

	for {
		// read just one record, but we could ReadAll() as well
		record, err := reader.Read()
		// end-of-file is fitted into err
		if err == io.EOF {
			break
		} else if err != nil {
			return err
		}

		// if it is not a commented line
		if string(record[0]) != "" && string(record[0][0:1]) != "#" {

			// the HEADER
			if first == true {
				for i, el := range record {
					if el == "Tumor_Sample_Barcode" || el == "Chromosome" || el == "Start_Position" || el == "Reference_Allele" || el == "Tumor_Seq_Allele1" {
						indexGenVariant[el] = i
					}
					headerGenomic = append(headerGenomic, el)

				}
				first = false
			} else {
				genomicID, err := writeShrineOntologyGenomicAnnotations(headerGenomic, indexGenVariant, record)

				if err == nil {
					patientVisitLinkList = append(patientVisitLinkList, PatientVisitLink{PatientID: patientVisitMap[record[indexGenVariant["Tumor_Sample_Barcode"]]].PatientID,
						EncounterID: patientVisitMap[record[indexGenVariant["Tumor_Sample_Barcode"]]].EncounterID})
					AllSensitiveIDs = append(AllSensitiveIDs, genomicID)
				} else if err != nil && genomicID == int64(-1) { // if it is a fatal error
					return err
				}
			}

		}
	}

	fGenomic.Close()

	log.LLvl1("Finished parsing the genomic dataset...")

	// write the tagged values
	taggedValues, err := encryptAndTag(AllSensitiveIDs, group, entryPointIdx)
	if err != nil {
		return err
	}
	if err := writeMetadataSensitiveTagged(taggedValues, patientVisitLinkList); err != nil {
		return err
	}

	log.LLvl1("The End.")

	return nil
}

func writeShrineOntologyEnc(el string) error {

	/*clinicalSensitive := `INSERT INTO shrine_ont.clinical_sensitive VALUES (3, '\medco\clinical\sensitive\` + el + `\', '` + el + `', 'N', 'CA', NULL, NULL, NULL, 'concept_cd', 'concept_dimension', 'concept_path', 'T', 'LIKE',
	  '\medco\clinical\sensitive\` + el + `\', 'Sensitive field encrypted by Unlynx', '\medco\clinical\sensitive\` + el + `\',
	   'NOW()', NULL, NULL, NULL, 'ENC_ID', '@', NULL, NULL, NULL, NULL);` + "\n"*/

	clinicalSensitive := `"3","\medco\clinical\sensitive\` + el + `\","` + el + `","N","CA",,,,"concept_cd","concept_dimension","concept_path","T","LIKE","\medco\clinical\sensitive\` + el + `\","Sensitive field encrypted by Unlynx","\medco\clinical\sensitive\` + el + `\","NOW()",,,,"ENC_ID","@",,,,` + "\n"

	_, err := FileHandlers[0].WriteString(clinicalSensitive)

	if err != nil {
		log.Fatal("Error in the writeShrineOntologyEnc():", err)
		return err
	}

	return nil
}

func writeShrineOntologyLeafEnc(field, el string) error {

	/*clinicalSensitive := `INSERT INTO shrine_ont.clinical_sensitive VALUES (4, '\medco\clinical\sensitive\` + field + `\` + el + `\', '` + el + `', 'N', 'LA', NULL, 'ENC_ID:` + strconv.FormatInt(EncID, 10) + `', NULL, 'concept_cd', 'concept_dimension', 'concept_path', 'T', 'LIKE',
	  '\medco\clinical\sensitive\` + field + `\` + el + `\', 'Sensitive value encrypted by Unlynx',  '\medco\clinical\sensitive\` + field + `\` + el + `\',
	   'NOW()', NULL, NULL, NULL, 'ENC_ID', '@', NULL, NULL, NULL, NULL);` + "\n"*/

	clinicalSensitive := `"4","\medco\clinical\sensitive\` + field + `\` + el + `\","` + el + `","N","LA",,"ENC_ID:` + strconv.FormatInt(EncID, 10) + `",,"concept_cd","concept_dimension","concept_path","T","LIKE","\medco\clinical\sensitive\` + field + `\` + el + `\","Sensitive value encrypted by Unlynx","\medco\clinical\sensitive\` + field + `\` + el + `\","NOW()",,,,"ENC_ID","@",,,,` + "\n"

	_, err := FileHandlers[0].WriteString(clinicalSensitive)

	if err != nil {
		log.Fatal("Error in the writeShrineOntologyLeafEnc():", err)
		return err
	}

	return nil
}

func writeShrineOntologyClear(el string) error {

	/*clinical := `INSERT INTO shrine_ont.clinical_non_sensitive VALUES (3, '\medco\clinical\nonsensitive\` + el + `\', '` + el + `', 'N', 'CA', NULL, NULL, NULL, 'concept_cd', 'concept_dimension', 'concept_path', 'T', 'LIKE',
	  '\medco\clinical\nonsensitive\` + el + `\', 'Non-sensitive field', '\medco\clinical\nonsensitive\` + el + `\',
	   'NOW()', NULL, NULL, NULL, 'CLEAR', '@', NULL, NULL, NULL, NULL);` + "\n"*/

	clinical := `"3","\medco\clinical\nonsensitive\` + el + `\","` + el + `","N","CA",,,,"concept_cd","concept_dimension","concept_path","T","LIKE","\medco\clinical\nonsensitive\` + el + `\","Non-sensitive field","\medco\clinical\nonsensitive\` + el + `\","NOW()",,,,"CLEAR","@",,,,` + "\n"

	_, err := FileHandlers[1].WriteString(clinical)

	if err != nil {
		log.Fatal("Error in the writeShrineOntologyClear():", err)
		return err
	}

	return nil
}

func writeShrineOntologyLeafClear(field, el string) error {

	/*clinical := `INSERT INTO shrine_ont.clinical_non_sensitive VALUES (4, '\medco\clinical\nonsensitive\` + field + `\` + el + `\', '` + el + `', 'N', 'LA', NULL, 'CLEAR:` + strconv.FormatInt(ClearID, 10) + `', NULL, 'concept_cd', 'concept_dimension', 'concept_path', 'T', 'LIKE',
	  '\medco\clinical\nonsensitive\` + field + `\` + el + `\', 'Non-sensitive value',  '\medco\clinical\sensitive\` + field + `\` + el + `\',
	   'NOW()', NULL, NULL, NULL, 'CLEAR', '@', NULL, NULL, NULL, NULL);` + "\n"*/

	clinical := `"4","\medco\clinical\nonsensitive\` + field + `\` + el + `\","` + el + `","N","LA",,"CLEAR:` + strconv.FormatInt(ClearID, 10) + `",,"concept_cd","concept_dimension","concept_path","T","LIKE","\medco\clinical\nonsensitive\` + field + `\` + el + `\","Non-sensitive value","\medco\clinical\sensitive\` + field + `\` + el + `\","NOW()",,,,"CLEAR","@",,,,` + "\n"

	_, err := FileHandlers[1].WriteString(clinical)

	if err != nil {
		log.Fatal("Error in the writeShrineOntologyLeafClear():", err)
		return err
	}

	return nil
}

func writeShrineOntologyGenomicAnnotations(fields []string, indexGenVariant map[string]int, record []string) (int64, error) {

	// if the ref and alt are too big ignore them (for now....)
	if len(record[indexGenVariant["Reference_Allele"]]) > 6 || len(record[indexGenVariant["Tumor_Seq_Allele1"]]) > 6 {
		return int64(0), errors.New("Reference and/or Alternate base size is bigger than the maximum allowed")
	}

	// generate id
	aux, err := strconv.ParseInt(record[indexGenVariant["Start_Position"]], 10, 64)
	if err != nil {
		log.Fatal("Error while parsing Start Position")
		return int64(-1), err
	}

	id, err := GetVariantID(record[indexGenVariant["Chromosome"]], aux, record[indexGenVariant["Reference_Allele"]], record[indexGenVariant["Tumor_Seq_Allele1"]])
	if err != nil {
		log.Fatal("Error while generating the genomic id")
		return int64(-1), err
	}

	// if genomic id already exist we don't need to add it to the shrine_ont.genomic_annotations
	if containsArrayInt64(AllSensitiveIDs, id) == true {
		return id, nil
	}

	otherFields := ""
	for i, el := range record {
		if _, ok := indexGenVariant[el]; ok == false {
			//otherFields += fields[i] + ":" + strings.Replace(el, "'", "''", -1) + ", "

			otherFields += "\"\"" + fields[i] + "\"\":\"\"" + el + "\"\", "
		}
	}
	// remove the last ", "
	otherFields = otherFields[:len(otherFields)-2]

	/*annotation := `INSERT INTO shrine_ont.genomic_annotations VALUES ('` + strconv.FormatInt(id, 10) + `', '{ ` + otherFields + `}');` + "\n"*/

	annotation := `"` + strconv.FormatInt(id, 10) + `","{` + otherFields + `}"` + "\n"

	_, err = FileHandlers[2].WriteString(annotation)

	if err != nil {
		log.Fatal("Error in the writeShrineOntologyGenomicAnnotations():", err)
		return int64(-1), err
	}

	return id, nil
}

// GenerateRandomBytes returns securely generated random bytes.
// It will return an error if the system's secure random
// number generator fails to function correctly, in which
// case the caller should not continue.
func GenerateRandomBytes(n int) ([]byte, error) {
	b := make([]byte, n)
	_, err := rand.Read(b)
	// Note that err == nil only if we read len(b) bytes.
	if err != nil {
		return nil, err
	}

	return b, nil
}

func encryptAndTag(list []int64, group *onet.Roster, entryPointIdx int) ([]lib.GroupingKey, error) {

	// ENCRYPTION
	listEncryptedElements := make(lib.CipherVector, len(list))

	for i := int64(0); i < int64(len(list)); i++ {
		listEncryptedElements[i] = *lib.EncryptInt(group.Aggregate, list[i])
	}
	log.LLvl1("Finished encrypting the sensitive data...")

	// TAGGING
	client := serviceI2B2.NewUnLynxClient(group.List[entryPointIdx], strconv.Itoa(entryPointIdx))
	_, result, _, err := client.SendSurveyDDTRequestTerms(
		group, 						// Roster
		serviceI2B2.SurveyID("tagging_loading_phase"), 	// SurveyID
		listEncryptedElements,                         	// Encrypted query terms to tag
		false, 						// compute proofs?
<<<<<<< HEAD
		Testing,  					// it's for testing
=======
		false,  						// it's for testing
>>>>>>> b6d9edb2
	)

	if err != nil {
		log.Fatal("Error during DDT")
		return nil, err
	}

	log.LLvl1("Finished tagging the sensitive data...")

	return result, nil
}

func writeMetadataSensitiveTagged(list []lib.GroupingKey, patientVisitLinkList []PatientVisitLink) error {

	if len(list) != len(patientVisitLinkList) {
		log.Fatal("The number of sensitive elements does not match the number of 'PatientVisitLink's.")
		return errors.New("")
	}

	tagValues := make(map[string]int64)
	tagIDs := make(map[int64]bool)

	for i, el := range list {

		// if element el does not exist yet
		if _, okTagV := tagValues[string(el)]; okTagV == false {
			// generate a tagID with 32bits (cannot be repeated)
			ok := false
			var tagID uint32

			// while random tag is not unique
			for ok == false {
				b, err := GenerateRandomBytes(4)

				if err != nil {
					log.Fatal("Error while generating random number", err)
					return err
				}

				tagID = binary.BigEndian.Uint32(b)

				// if random tag does not exist yet
				if _, okTagID := tagIDs[int64(tagID)]; okTagID == false {
					tagIDs[int64(tagID)] = true
					ok = true
				}
			}
			tagValues[string(el)] = int64(tagID)

			/*sensitive := `INSERT INTO i2b2metadata.sensitive_tagged VALUES (2, '\medco\tagged\` + string(el) + `\', '', 'N', 'LA ', NULL, 'TAG_ID:` + strconv.FormatUint(uint64(tagID), 10) + `', NULL, 'concept_cd', 'concept_dimension', 'concept_path', 'T', 'LIKE',
			'\medco\tagged\` + string(el) + `\', NULL, NULL, 'NOW()', NULL, NULL, NULL, 'TAG_ID', '@', NULL, NULL, NULL, NULL);` + "\n"*/

			sensitive := `"2","\medco\tagged\` + string(el) + `\","\"\"","N","LA",,"TAG_ID:` + strconv.FormatUint(uint64(tagID), 10) + `",,"concept_cd","concept_dimension","concept_path","T","LIKE","\medco\tagged\` + string(el) + `\",,,"NOW()",,,,"TAG_ID","@",,,,` + "\n"

			_, err := FileHandlers[3].WriteString(sensitive)

			if err != nil {
				log.Fatal("Error in the writeMetadataSensitiveTagged():", err)
				return err
			}

			if err := writeDemodataConceptDimensionTaggedConcepts(string(el), strconv.FormatUint(uint64(tagValues[string(el)]), 10)); err != nil {
				return err
			}

		}

		if err := writeDemodataObservationFactEnc(strconv.FormatUint(uint64(tagValues[string(el)]), 10), patientVisitLinkList[i]); err != nil {
			return err
		}
	}

	return nil
}

func writeMetadataOntologyClear(el string) error {

	/*clinical := `INSERT INTO i2b2metadata.clinical_non_sensitive VALUES (3, '\medco\clinical\nonsensitive\` + el + `\', '` + el + `', 'N', 'CA', NULL, NULL, NULL, 'concept_cd', 'concept_dimension', 'concept_path', 'T', 'LIKE',
	  '\medco\clinical\nonsensitive\` + el + `\', 'Non-sensitive field', '\medco\clinical\nonsensitive\` + el + `\',
	   'NOW()', NULL, NULL, NULL, 'CLEAR', '@', NULL, NULL, NULL, NULL);` + "\n"*/

	clinical := `"3","\medco\clinical\nonsensitive\` + el + `\","` + el + `","N","CA",,,,"concept_cd","concept_dimension","concept_path","T","LIKE","\medco\clinical\nonsensitive\` + el + `\","Non-sensitive field","\medco\clinical\nonsensitive\` + el + `\","NOW()",,,,"CLEAR","@",,,,` + "\n"

	_, err := FileHandlers[4].WriteString(clinical)

	if err != nil {
		log.Fatal("Error in the writeMetadataOntologyClear():", err)
		return err
	}

	return nil
}

func writeMetadataOntologyLeafClear(field, el string) error {

	/*clinical := `INSERT INTO i2b2metadata.clinical_non_sensitive VALUES (4, '\medco\clinical\nonsensitive\` + field + `\` + el + `\', '` + el + `', 'N', 'LA', NULL, 'CLEAR:` + strconv.FormatInt(ClearID, 10) + `', NULL, 'concept_cd', 'concept_dimension', 'concept_path', 'T', 'LIKE',
	  '\medco\clinical\nonsensitive\` + field + `\` + el + `\', 'Non-sensitive value',  '\medco\clinical\sensitive\` + field + `\` + el + `\',
	   'NOW()', NULL, NULL, NULL, 'CLEAR', '@', NULL, NULL, NULL, NULL);` + "\n"*/

	clinical := `"4","\medco\clinical\nonsensitive\` + field + `\` + el + `\","` + el + `","N","LA",,"CLEAR:` + strconv.FormatInt(ClearID, 10) + `",,"concept_cd","concept_dimension","concept_path","T","LIKE","\medco\clinical\nonsensitive\` + field + `\` + el + `\","Non-sensitive value","\medco\clinical\sensitive\` + field + `\` + el + `\","NOW()",,,,"CLEAR","@",,,,` + "\n"

	_, err := FileHandlers[4].WriteString(clinical)

	if err != nil {
		log.Fatal("Error in the writeMetadataOntologyLeafClear():", err)
		return err
	}

	return nil
}

func writeDemodataConceptDimensionCleartextConcepts(field, el string) error {

	/*cleartextConcepts := `INSERT INTO i2b2demodata.concept_dimension VALUES ('\medco\clinical\nonsensitive\` + field + `\` + el + `\', 'CLEAR:` + strconv.FormatInt(ClearID, 10) + `', '` + el + `', NULL, NULL, NULL, 'NOW()', NULL, NULL);` + "\n"*/

	cleartextConcepts := `"\medco\clinical\nonsensitive\` + field + `\` + el + `\","CLEAR:` + strconv.FormatInt(ClearID, 10) + `","` + el + `",,,,"NOW()",,` + "\n"

	_, err := FileHandlers[5].WriteString(cleartextConcepts)

	if err != nil {
		log.Fatal("Error in the writeDemodataConceptDimensionCleartextConcepts():", err)
		return err
	}

	return nil

}

func writeDemodataConceptDimensionTaggedConcepts(el string, id string) error {

	/*taggedConcepts := `INSERT INTO i2b2demodata.concept_dimension VALUES ('\medco\tagged\` + el + `\', 'TAG_ID:` + id + `', NULL, NULL, NULL, NULL, 'NOW()', NULL, NULL);` + "\n"*/

	taggedConcepts := `"\medco\tagged\` + el + `\","TAG_ID:` + id + `",,,,,"NOW()",,` + "\n"

	_, err := FileHandlers[5].WriteString(taggedConcepts)

	if err != nil {
		log.Fatal("Error in the writeDemodataConceptDimensionTaggedConcepts():", err)
		return err
	}

	return nil
}

func writeDemodataPatientMapping(el string) error {

	/*chuv := `INSERT INTO i2b2demodata.patient_mapping VALUES ('` + el + `', 'chuv', ` + strconv.FormatInt(PatientMapping[el], 10) + `, NULL, 'Demo', NULL, NULL, NULL, 'NOW()', NULL, 1);` + "\n"*/

	chuv := `"` + el + `","chuv","` + strconv.FormatInt(PatientMapping[el], 10) + `",,"Demo",,,,"NOW()",,"1"` + "\n"

	_, err := FileHandlers[6].WriteString(chuv)

	if err != nil {
		log.Fatal("Error in the writeDemodataPatientMapping()-Chuv:", err)
		return err
	}

	/*hive := `INSERT INTO i2b2demodata.patient_mapping VALUES ('` + strconv.FormatInt(PatientMapping[el], 10) + `', 'HIVE', ` + strconv.FormatInt(PatientMapping[el], 10) + `, 'A', 'HIVE', NULL, 'NOW()', 'NOW()', 'NOW()', 'edu.harvard.i2b2.crc', 1);` + "\n"*/

	hive := `"` + strconv.FormatInt(PatientMapping[el], 10) + `","HIVE","` + strconv.FormatInt(PatientMapping[el], 10) + `","A","HIVE",,"NOW()","NOW()","NOW()","edu.harvard.i2b2.crc","1"` + "\n"

	_, err = FileHandlers[6].WriteString(hive)

	if err != nil {
		log.Fatal("Error in the writeDemodataPatientMapping()-Hive:", err)
		return err
	}

	return nil

}

// TODO: No dummy data. Basically all flags are
func writeDemodataPatientDimension(group *onet.Roster, patientID string) error {

	encryptedFlag := lib.EncryptInt(group.Aggregate, 1)
	b := encryptedFlag.ToBytes()

	/*patientDimension := `INSERT INTO i2b2demodata.patient_dimension VALUES (` + strconv.FormatInt(PatientMapping[patientID], 10) + `, NULL, NULL, NULL, NULL, NULL, NULL, NULL, NULL, NULL, NULL, NULL, NULL, NULL, NULL, NULL, 'NOW()', NULL, 1, '` + base64.StdEncoding.EncodeToString(b) + `');` + "\n"*/

	patientDimension := `"` + strconv.FormatInt(PatientMapping[patientID], 10) + `",,,,,,,,,,,,,,,,"NOW()",,"1","` + base64.StdEncoding.EncodeToString(b) + `"` + "\n"

	_, err := FileHandlers[7].WriteString(patientDimension)

	if err != nil {
		log.Fatal("Error in the writeDemodataPatientDimension()-Hive:", err)
		return err
	}

	return nil
}

func writeDemodataEncounterMapping(sampleID, patientID string) error {

	/*encounterChuv := `INSERT INTO i2b2demodata.encounter_mapping VALUES ('` + sampleID + `', 'chuv', 'Demo', ` + strconv.FormatInt(EncounterMapping[sampleID], 10) + `, '` + patientID + `', 'chuv', NULL, NULL, NULL, NULL, 'NOW()', NULL, 1);` + "\n"*/

	encounterChuv := `"` + sampleID + `","chuv","Demo","` + strconv.FormatInt(EncounterMapping[sampleID], 10) + `","` + patientID + `","chuv",,,,,"NOW()",,"1"` + "\n"

	_, err := FileHandlers[8].WriteString(encounterChuv)

	if err != nil {
		log.Fatal("Error in the writeDemodataEncounterMapping()-Chuv:", err)
		return err
	}

	/*encounterHive := `INSERT INTO i2b2demodata.encounter_mapping VALUES ('` + strconv.FormatInt(EncounterMapping[sampleID], 10) + `', 'HIVE', 'HIVE', ` + strconv.FormatInt(EncounterMapping[sampleID], 10) + `, '` + sampleID + `', 'chuv', 'A', NULL, 'NOW()', 'NOW()', 'NOW()', 'edu.harvard.i2b2.crc', 1);` + "\n"*/

	encounterHive := `"` + strconv.FormatInt(EncounterMapping[sampleID], 10) + `","HIVE","HIVE","` + strconv.FormatInt(EncounterMapping[sampleID], 10) + `","` + sampleID + `","chuv","A",,"NOW()","NOW()","NOW()","edu.harvard.i2b2.crc","1"` + "\n"

	_, err = FileHandlers[8].WriteString(encounterHive)

	if err != nil {
		log.Fatal("Error in the writeDemodataEncounterMapping()-Chuv:", err)
		return err
	}

	return nil
}

func writeDemodataVisitDimension(sampleID, patientID string) error {

	/*visit := `INSERT INTO i2b2demodata.visit_dimension VALUES (` + strconv.FormatInt(EncounterMapping[sampleID], 10) + `, ` + strconv.FormatInt(PatientMapping[patientID], 10) + `, NULL, NULL, NULL, NULL, NULL, NULL, NULL, NULL, NULL, NULL, 'NOW()', 'chuv', 1);` + "\n"*/

	visit := `"` + strconv.FormatInt(EncounterMapping[sampleID], 10) + `","` + strconv.FormatInt(PatientMapping[patientID], 10) + `",,,,,,,,,,,"NOW()","chuv","1"` + "\n"

	_, err := FileHandlers[9].WriteString(visit)

	if err != nil {
		log.Fatal("Error in the writeDemodataVisitDimension():", err)
		return err
	}

	return nil
}

func writeDemodataProviderDimension() error {

	/*provider := `INSERT INTO i2b2demodata.provider_dimension VALUES ('chuv', '\medco\institutions\chuv\', 'chuv', NULL, NULL, NULL, 'NOW()', NULL, 1);` + "\n"*/

	provider := `"chuv","\medco\institutions\chuv\","chuv",,,,"NOW()",,"1"` + "\n"

	_, err := FileHandlers[10].WriteString(provider)

	if err != nil {
		log.Fatal("Error in the writeDemodateProviderDimension():", err)
		return err
	}

	return nil
}

func writeDemodataObservationFactClear(el int64, sampleID, patientID string) error {

	/*clear := `INSERT INTO i2b2demodata.observation_fact VALUES (` + strconv.FormatInt(PatientMapping[patientID], 10) + `, ` + strconv.FormatInt(EncounterMapping[sampleID], 10) + `,
	'CLEAR:` + strconv.FormatInt(el, 10) + `', 'chuv', 'NOW()', '@', 1, NULL, NULL, NULL, NULL, NULL, NULL, NULL,
	'chuv', NULL, NULL, NULL, NULL, 'NOW()', NULL, 1, ` + strconv.FormatInt(TextSearchIndex, 10) + `);` + "\n"*/

	clear := `"` + strconv.FormatInt(PatientMapping[patientID], 10) + `","` + strconv.FormatInt(EncounterMapping[sampleID], 10) + `","CLEAR:` + strconv.FormatInt(el, 10) + `","chuv","NOW()","@","1",,,,,,,,"chuv",,,,,"NOW()",,"1","` + strconv.FormatInt(TextSearchIndex, 10) + `"` + "\n"

	_, err := FileHandlers[11].WriteString(clear)

	if err != nil {
		log.Fatal("Error in the writeDemodataObservationFactClear():", err)
		return err
	}

	TextSearchIndex++

	return nil
}

func writeDemodataObservationFactEnc(el string, link PatientVisitLink) error {

	/*encrypted := `INSERT INTO i2b2demodata.observation_fact VALUES (` + strconv.FormatInt(link.PatientID, 10) + `, ` + strconv.FormatInt(link.EncounterID, 10) + `, 'TAG_ID:` + el + `',
	'chuv', 'NOW()', '@', 1, NULL, NULL, NULL, NULL, NULL, NULL, NULL, 'chuv', NULL, NULL, NULL, NULL, 'NOW()', NULL, 1, ` + strconv.FormatInt(TextSearchIndex, 10) + `);` + "\n"*/

	encrypted := `"` + strconv.FormatInt(link.PatientID, 10) + `","` + strconv.FormatInt(link.EncounterID, 10) + `","TAG_ID:` + el + `","chuv","NOW()","@","1",,,,,,,,"chuv",,,,,"NOW()",,"1","` + strconv.FormatInt(TextSearchIndex, 10) + `"` + "\n"

	_, err := FileHandlers[11].WriteString(encrypted)

	if err != nil {
		log.Fatal("Error in the writeDemodataObservationFactEnc():", err)
		return err
	}

	TextSearchIndex++

	return nil

}

func containsArrayString(s []string, e string) bool {
	for _, a := range s {
		if a == e {
			return true
		}
	}
	return false
}

func containsArrayInt64(s []int64, e int64) bool {
	for _, a := range s {
		if a == e {
			return true
		}
	}
	return false
}<|MERGE_RESOLUTION|>--- conflicted
+++ resolved
@@ -598,11 +598,7 @@
 		serviceI2B2.SurveyID("tagging_loading_phase"), 	// SurveyID
 		listEncryptedElements,                         	// Encrypted query terms to tag
 		false, 						// compute proofs?
-<<<<<<< HEAD
-		Testing,  					// it's for testing
-=======
-		false,  						// it's for testing
->>>>>>> b6d9edb2
+		Testing,
 	)
 
 	if err != nil {
