package loader_test

import (
	"github.com/lca1/unlynx/app/i2b2/loader"
	"github.com/stretchr/testify/assert"
	"gopkg.in/dedis/onet.v1"
	"gopkg.in/dedis/onet.v1/log"
	"os"
	"testing"
	"gopkg.in/dedis/onet.v1/app"
)

const (
	CLINICAL_FILE = "files/data_clinical_skcm_broad.csv"
	GENOMIC_FILE  = "files/data_mutations_extended_skcm_broad.csv"
)

func getRoster(groupFilePath string) (*onet.Roster, error) {

	// empty string: make localtest
	if len(groupFilePath) == 0 {
		log.Info("Creating local test roster")

		local := onet.NewLocalTest()
		_, el, _ := local.GenTree(3, true)
		defer local.CloseAll()
		return el, nil

	// generate el with group file
	} else {
		log.Info("Creating roster from group file path")

		f, err := os.Open(groupFilePath)
		if err != nil {
			log.Error("Error while opening group file", err)
			return nil, err
		}
		el, err := app.ReadGroupToml(f)
		if err != nil {
			log.Error("Error while reading group file", err)
			return nil, err
		}
		if len(el.List) <= 0 {
			log.Error("Empty or invalid group file", err)
			return nil, err
		}

		return el, nil
	}
}

func generateDataFiles(t *testing.T, el *onet.Roster) {
	log.SetDebugVisible(1)

	fClinical, err := os.Open(CLINICAL_FILE)
	if err != nil {
		log.Fatal("Error while opening the clinical file", err)
	}

	fGenomic, err := os.Open(GENOMIC_FILE)
	if err != nil {
		log.Fatal("Error while opening the genomic file", err)
	}

	loader.EncID = int64(1)
	loader.ClearID = int64(1)
	loader.EncounterMapping = make(map[string]int64)
	loader.PatientMapping = make(map[string]int64)
	loader.AllSensitiveIDs = make([]int64, 0)
	loader.FileHandlers = make([]*os.File, 0)
	loader.TextSearchIndex = int64(1)

	for _, f := range loader.FilePaths {
		fp, err := os.Create(f)
		assert.True(t, err == nil, err)
		loader.FileHandlers = append(loader.FileHandlers, fp)
	}

	listSensitive := make([]string, 0)
	listSensitive = append(listSensitive, "PRIMARY_TUMOR_LOCALIZATION_TYPE")
	listSensitive = append(listSensitive, "CANCER_TYPE_DETAILED")

	err = loader.GenerateDataFiles(el, 0, fClinical, fGenomic, listSensitive)
	assert.True(t, err == nil, err)

	for _, f := range loader.FileHandlers {
		f.Close()
	}
}

func TestGenerateDataFilesLocalTest(t *testing.T) {
	el, err := getRoster("")
	assert.True(t, err == nil, err)
	generateDataFiles(t, el)
}

func TestGenerateDataFilesGroupFile(t *testing.T) {
	// todo: fix hardcoded path
	el, err := getRoster("/home/misbach/repositories/medco-deployment/configuration/keys/dev-3nodes-samehost/group.toml")
	assert.True(t, err == nil, err)
	generateDataFiles(t, el)
}

func TestReplayDataset(t *testing.T) {
	t.Skip()
	err := loader.ReplayDataset(GENOMIC_FILE, 2)
	assert.True(t, err == nil)
}

<<<<<<< HEAD
func TestCreateLoadBashFile(t *testing.T) {
=======
func TestGenerateLoadingScript(t *testing.T) {
	err := loader.GenerateLoadingScript()
	assert.True(t, err == nil)
}

func TestLoadDataFiles(t *testing.T) {
	t.Skip()
>>>>>>> d6978710
	err := loader.LoadDataFiles()
	assert.True(t, err == nil)
}<|MERGE_RESOLUTION|>--- conflicted
+++ resolved
@@ -107,9 +107,6 @@
 	assert.True(t, err == nil)
 }
 
-<<<<<<< HEAD
-func TestCreateLoadBashFile(t *testing.T) {
-=======
 func TestGenerateLoadingScript(t *testing.T) {
 	err := loader.GenerateLoadingScript()
 	assert.True(t, err == nil)
@@ -117,7 +114,6 @@
 
 func TestLoadDataFiles(t *testing.T) {
 	t.Skip()
->>>>>>> d6978710
 	err := loader.LoadDataFiles()
 	assert.True(t, err == nil)
 }