package libunlynxshuffle

import (
<<<<<<< HEAD
	"crypto/cipher"
	"math/big"
	"os"
	"sync"

	"github.com/dedis/kyber"
	"github.com/dedis/kyber/util/random"
	"github.com/dedis/onet/log"
	"github.com/lca1/unlynx/lib"
	"github.com/lca1/unlynx/lib/tools"
=======
	"github.com/lca1/unlynx/lib"
	"github.com/lca1/unlynx/lib/tools"
	"go.dedis.ch/kyber/v3"
	"go.dedis.ch/kyber/v3/util/random"
	"go.dedis.ch/onet/v3/log"
	"math/big"
	"os"
>>>>>>> 3ddd483f
)

// ShuffleSequence applies shuffling to a ciphervector
func ShuffleSequence(inputList []libunlynx.CipherVector, g, h kyber.Point, precomputed []CipherVectorScalar) ([]libunlynx.CipherVector, []int, [][]kyber.Scalar) {
	maxUint := ^uint(0)
	maxInt := int(maxUint >> 1)

	// number of elgamal pairs
	NQ := len(inputList[0])
	k := len(inputList) // number of clients

	rand := libunlynx.SuiTe.RandomStream()
	// Pick a fresh (or precomputed) ElGamal blinding factor for each pair
	beta := make([][]kyber.Scalar, k)
	precomputedPoints := make([]libunlynx.CipherVector, k)
	for i := 0; i < k; i++ {
		if precomputed == nil {
			beta[i] = libunlynx.RandomScalarSlice(NQ)
		} else {
			randInt := random.Int(big.NewInt(int64(maxInt)), rand)

			indice := int(randInt.Int64() % int64(len(precomputed)))
			beta[i] = precomputed[indice].S[0:NQ] //if beta file is bigger than query line responses
			precomputedPoints[i] = precomputed[indice].CipherV[0:NQ]
		}

	}

	// Pick a random permutation
	pi := libunlynx.RandomPermutation(k)

	outputList := make([]libunlynx.CipherVector, k)

	wg := libunlynx.StartParallelize(k)
	for i := 0; i < k; i++ {
		go func(outputList []libunlynx.CipherVector, i int) {
			defer wg.Done()
			shuffle(pi, i, inputList, outputList, NQ, beta, precomputedPoints, g, h)
		}(outputList, i)
	}
	libunlynx.EndParallelize(wg)

	return outputList, pi, beta
}

// shuffle applies shuffling and rerandomization
func shuffle(pi []int, i int, inputList, outputList []libunlynx.CipherVector, NQ int, beta [][]kyber.Scalar, precomputedPoints []libunlynx.CipherVector, g, h kyber.Point) {
	index := pi[i]
	outputList[i] = *libunlynx.NewCipherVector(NQ)
	wg := libunlynx.StartParallelize(NQ)
	for j := 0; j < NQ; j++ {
		var b kyber.Scalar
		var cipher libunlynx.CipherText
		if len(precomputedPoints[0]) == 0 {
			b = beta[index][j]
		} else {
			cipher = precomputedPoints[index][j]
		}
		go func(j int) {
			defer wg.Done()
			outputList[i][j] = rerandomize(inputList[index], b, b, cipher, g, h, j)
		}(j)
	}
	libunlynx.EndParallelize(wg)
}

// rerandomize rerandomizes an element in a ciphervector at position j, following the Neff Shuffling algorithm
func rerandomize(cv libunlynx.CipherVector, a, b kyber.Scalar, cipher libunlynx.CipherText, g, h kyber.Point, j int) libunlynx.CipherText {
	ct := libunlynx.NewCipherText()
	var tmp1, tmp2 kyber.Point

	if cipher.C == nil {
		//no precomputed value
		tmp1 = libunlynx.SuiTe.Point().Mul(a, g)
		tmp2 = libunlynx.SuiTe.Point().Mul(b, h)
	} else {
		tmp1 = cipher.K
		tmp2 = cipher.C
	}

	ct.K = libunlynx.SuiTe.Point().Add(cv[j].K, tmp1)
	ct.C = libunlynx.SuiTe.Point().Add(cv[j].C, tmp2)
	return *ct
}

// Precomputation
//______________________________________________________________________________________________________________________

// CreatePrecomputedRandomize creates precomputed values for shuffling using public key and size parameters
func CreatePrecomputedRandomize(g, h kyber.Point, rand cipher.Stream, lineSize, nbrLines int) []CipherVectorScalar {
	result := make([]CipherVectorScalar, nbrLines)
	wg := libunlynx.StartParallelize(len(result))
	var mutex sync.Mutex
	for i := range result {
		result[i].CipherV = make(libunlynx.CipherVector, lineSize)
		result[i].S = make([]kyber.Scalar, lineSize)

		go func(i int) {
			defer (*wg).Done()

			for w := range result[i].CipherV {
				mutex.Lock()
				tmp := libunlynx.SuiTe.Scalar().Pick(rand)
				mutex.Unlock()

				result[i].S[w] = tmp
				result[i].CipherV[w].K = libunlynx.SuiTe.Point().Mul(tmp, g)
				result[i].CipherV[w].C = libunlynx.SuiTe.Point().Mul(tmp, h)
			}

		}(i)
	}
	libunlynx.EndParallelize(wg)
	return result
}

// PrecomputeForShuffling precomputes data to be used in the shuffling protocol (to make it faster) and saves it in a .gob file
func PrecomputeForShuffling(serverName, gobFile string, surveySecret kyber.Scalar, collectiveKey kyber.Point, lineSize int) []CipherVectorScalar {
	log.Lvl1(serverName, " precomputes for shuffling")
	scalarBytes, _ := surveySecret.MarshalBinary()
	precomputeShuffle := CreatePrecomputedRandomize(libunlynx.SuiTe.Point().Base(), collectiveKey, libunlynx.SuiTe.XOF(scalarBytes), lineSize*2, 10)

	encoded, err := EncodeCipherVectorScalar(precomputeShuffle)

	if err != nil {
		log.Error("Error during marshaling")
	}
	libunlynxtools.WriteToGobFile(gobFile, encoded)

	return precomputeShuffle
}

// PrecomputationWritingForShuffling reads the precomputation data from  .gob file if it already exists or generates a new one
func PrecomputationWritingForShuffling(appFlag bool, gobFile, serverName string, surveySecret kyber.Scalar, collectiveKey kyber.Point, lineSize int) []CipherVectorScalar {
	log.Lvl1(serverName, " precomputes for shuffling")
	var precomputeShuffle []CipherVectorScalar
	if appFlag {
		if _, err := os.Stat(gobFile); os.IsNotExist(err) {
			precomputeShuffle = PrecomputeForShuffling(serverName, gobFile, surveySecret, collectiveKey, lineSize)
		} else {
			var encoded []CipherVectorScalarBytes
			libunlynxtools.ReadFromGobFile(gobFile, &encoded)

			precomputeShuffle, err = DecodeCipherVectorScalar(encoded)

			if len(precomputeShuffle[0].CipherV) < lineSize {

			}
			if err != nil {
				log.Error("Error during unmarshaling")
			}
		}
	} else {
		scalarBytes, _ := surveySecret.MarshalBinary()
		precomputeShuffle = CreatePrecomputedRandomize(libunlynx.SuiTe.Point().Base(), collectiveKey, libunlynx.SuiTe.XOF(scalarBytes), lineSize*2, 10)
	}
	return precomputeShuffle
}

// ReadPrecomputedFile reads the precomputation data from a .gob file
func ReadPrecomputedFile(fileName string) []CipherVectorScalar {
	var precomputeShuffle []CipherVectorScalar
	if _, err := os.Stat(fileName); !os.IsNotExist(err) {
		var encoded []CipherVectorScalarBytes
		libunlynxtools.ReadFromGobFile(fileName, &encoded)

		precomputeShuffle, _ = DecodeCipherVectorScalar(encoded)
	} else {
		precomputeShuffle = nil
	}
	return precomputeShuffle
}<|MERGE_RESOLUTION|>--- conflicted
+++ resolved
@@ -1,26 +1,16 @@
 package libunlynxshuffle
 
 import (
-<<<<<<< HEAD
 	"crypto/cipher"
 	"math/big"
 	"os"
 	"sync"
 
-	"github.com/dedis/kyber"
-	"github.com/dedis/kyber/util/random"
-	"github.com/dedis/onet/log"
-	"github.com/lca1/unlynx/lib"
-	"github.com/lca1/unlynx/lib/tools"
-=======
 	"github.com/lca1/unlynx/lib"
 	"github.com/lca1/unlynx/lib/tools"
 	"go.dedis.ch/kyber/v3"
 	"go.dedis.ch/kyber/v3/util/random"
 	"go.dedis.ch/onet/v3/log"
-	"math/big"
-	"os"
->>>>>>> 3ddd483f
 )
 
 // ShuffleSequence applies shuffling to a ciphervector
