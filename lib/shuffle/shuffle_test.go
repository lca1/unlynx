package libunlynxshuffle_test

import (
<<<<<<< HEAD
	"os"
	"testing"

	"github.com/dedis/onet/log"
	"github.com/lca1/unlynx/lib/tools"

	"github.com/dedis/kyber/util/random"
	"github.com/dedis/onet"
=======
>>>>>>> 3ddd483f
	"github.com/lca1/unlynx/lib"
	"github.com/lca1/unlynx/lib/shuffle"
	"github.com/stretchr/testify/assert"
<<<<<<< HEAD
=======
	"go.dedis.ch/kyber/v3/util/random"
	"go.dedis.ch/onet/v3"
	"go.dedis.ch/onet/v3/log"
	"os"
	"testing"
>>>>>>> 3ddd483f
)

func TestShuffleSequence(t *testing.T) {
	// number of responses
	k := 10

	collectivePubKey, priv, _ := libunlynx.GenKeys(k)
	collectivePrivKey := libunlynx.SuiTe.Scalar()

	for i := 0; i < len(priv); i++ {
		collectivePrivKey = libunlynx.SuiTe.Scalar().Add(collectivePrivKey, priv[i])
	}

	inputList := make([]libunlynx.CipherVector, k)

	for i := 0; i < k; i++ {
		inputList[i] = make(libunlynx.CipherVector, k)

		for ii := range inputList[i] {
			inputList[i][ii] = *libunlynx.EncryptInt(collectivePubKey, int64(i+1))
		}

	}
	outputlist, pi, _ := libunlynxshuffle.ShuffleSequence(inputList, libunlynx.SuiTe.Point().Base(), collectivePubKey, nil)

	piinv := make([]int, k)
	for i := 0; i < k; i++ {
		piinv[pi[i]] = i
	}

	for i := 0; i < k; i++ {
		for iii := range inputList[0] {
			decrypted := libunlynx.DecryptInt(collectivePrivKey, outputlist[piinv[i]][iii])
			assert.Equal(t, int64(i+1), decrypted)
		}
	}

}

func TestPrecomputationWritingForShuffling(t *testing.T) {
	if err := os.Remove("pre_compute_multiplications.gob"); err != nil {
		log.Fatal("Error removing pre_compute_multiplications.gob file:", err)
	}
	local := onet.NewLocalTest(libunlynx.SuiTe)
	_, el, _ := local.GenTree(3, true)
	defer local.CloseAll()

	lineSize := 10
	secret := libunlynx.SuiTe.Scalar().Pick(random.New())

	precompute := libunlynxshuffle.PrecomputationWritingForShuffling(false, "pre_compute_multiplications.gob", "test_server", secret, el.Aggregate, lineSize)
	assert.Equal(t, len(precompute), lineSize)

	// writes precomputation file
	precompute = libunlynxshuffle.PrecomputationWritingForShuffling(true, "pre_compute_multiplications.gob", "test_server", secret, el.Aggregate, lineSize)
	assert.Equal(t, len(precompute), lineSize)

	// reads precomputation file
	precompute = libunlynxshuffle.ReadPrecomputedFile("pre_compute_multiplications.gob")
	assert.Equal(t, len(precompute), lineSize)

}

const file = "pre_compute_multiplications.gob"

func TestWriteToGobFile(t *testing.T) {
	dataCipher := make([]libunlynxshuffle.CipherVectorScalar, 0)

	cipher := libunlynxshuffle.CipherVectorScalar{}

	v1 := libunlynx.SuiTe.Scalar().Pick(random.New())
	v2 := libunlynx.SuiTe.Scalar().Pick(random.New())

	cipher.S = append(cipher.S, v1, v2)

	vK := libunlynx.SuiTe.Point()
	vC := libunlynx.SuiTe.Point()

	ct := libunlynx.CipherText{K: vK, C: vC}

	cipher.CipherV = append(cipher.CipherV, ct)
	dataCipher = append(dataCipher, cipher)

	// we need bytes (or any other serializable data) to be able to store in a gob file
	encoded, err := libunlynxshuffle.EncodeCipherVectorScalar(dataCipher)

	if err != nil {
		log.Fatal(err)
	}

	libunlynxtools.WriteToGobFile(file, encoded)
}

func TestReadFromGobFile(t *testing.T) {
	var encoded []libunlynxshuffle.CipherVectorScalarBytes

	libunlynxtools.ReadFromGobFile(file, &encoded)

	_, err := libunlynxshuffle.DecodeCipherVectorScalar(encoded)

	if err != nil {
		log.Fatal(err)
	}

	if err := os.Remove("pre_compute_multiplications.gob"); err != nil {
		log.Fatal("Error removing pre_compute_multiplications.gob file:", err)
	}
}<|MERGE_RESOLUTION|>--- conflicted
+++ resolved
@@ -1,28 +1,16 @@
 package libunlynxshuffle_test
 
 import (
-<<<<<<< HEAD
 	"os"
 	"testing"
 
-	"github.com/dedis/onet/log"
-	"github.com/lca1/unlynx/lib/tools"
-
-	"github.com/dedis/kyber/util/random"
-	"github.com/dedis/onet"
-=======
->>>>>>> 3ddd483f
 	"github.com/lca1/unlynx/lib"
 	"github.com/lca1/unlynx/lib/shuffle"
+	"github.com/lca1/unlynx/lib/tools"
 	"github.com/stretchr/testify/assert"
-<<<<<<< HEAD
-=======
 	"go.dedis.ch/kyber/v3/util/random"
 	"go.dedis.ch/onet/v3"
 	"go.dedis.ch/onet/v3/log"
-	"os"
-	"testing"
->>>>>>> 3ddd483f
 )
 
 func TestShuffleSequence(t *testing.T) {
@@ -63,9 +51,6 @@
 }
 
 func TestPrecomputationWritingForShuffling(t *testing.T) {
-	if err := os.Remove("pre_compute_multiplications.gob"); err != nil {
-		log.Fatal("Error removing pre_compute_multiplications.gob file:", err)
-	}
 	local := onet.NewLocalTest(libunlynx.SuiTe)
 	_, el, _ := local.GenTree(3, true)
 	defer local.CloseAll()
