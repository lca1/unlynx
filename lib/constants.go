--- conflicted
+++ resolved
@@ -1,13 +1,9 @@
 package libunlynx
 
 import (
-<<<<<<< HEAD
-=======
-	"go.dedis.ch/onet/v3/simul/monitor"
->>>>>>> 3ddd483f
 	"sync"
 
-	"github.com/dedis/onet/simul/monitor"
+	"go.dedis.ch/onet/v3/simul/monitor"
 )
 
 // Global Variables
