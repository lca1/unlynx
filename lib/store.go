--- conflicted
+++ resolved
@@ -25,12 +25,7 @@
 	// before they are key switched and combined in the last step (key switching).
 	GroupedDeterministicFilteredResponses map[GroupingKey]FilteredResponse
 
-<<<<<<< HEAD
 	lastID uint64
-=======
-
-	lastID                                uint64
->>>>>>> cd6a88e5
 }
 
 // GroupingKeyTuple contains two grouping key
@@ -68,13 +63,8 @@
 	return containerClear, containerEnc
 }
 
-<<<<<<< HEAD
-// InsertDpResponse handles the local storage of a new DP response in aggregation or grouping cases.
-func (s *Store) InsertDpResponse(cr DpResponse, proofs bool, scq SurveyCreationQuery) {
-=======
 // InsertDPResponse handles the local storage of a new DP response in aggregation or grouping cases.
 func (s *Store) InsertDpResponse(cr DpResponse, proofs bool, groupBy, sum []string, where []WhereQueryAttribute) {
->>>>>>> cd6a88e5
 	newResp := ProcessResponse{}
 	clearGrp := []int64{}
 	clearWhr := []int64{}
@@ -82,13 +72,8 @@
 	noEnc := (cr.WhereEnc == nil && cr.GroupByEnc == nil)
 	clearGrp, newResp.GroupByEnc = proccessParameters(groupBy, cr.GroupByClear, cr.GroupByEnc, noEnc)
 
-<<<<<<< HEAD
-	whereStrings := make([]string, len(scq.Where))
-	for i, v := range scq.Where {
-=======
-	whereStrings := make([]string,len(where))
-	for i,v := range where{
->>>>>>> cd6a88e5
+	whereStrings := make([]string, len(where))
+	for i, v := range where {
 		whereStrings[i] = v.Name
 	}
 	clearWhr, newResp.WhereEnc = proccessParameters(whereStrings, cr.WhereClear, cr.WhereEnc, noEnc)
@@ -104,7 +89,7 @@
 			mapValue := s.DpResponsesAggr[GroupingKeyTuple{Key(clearGrp), Key(clearWhr)}]
 			mapValue.AggregatingAttributes = *tmp
 			s.DpResponsesAggr[GroupingKeyTuple{Key(clearGrp), Key(clearWhr)}] = mapValue
-	log.LLvl1(s.DpResponsesAggr[GroupingKeyTuple{Key(clearGrp), Key(clearWhr)}])
+
 			if proofs {
 				publishedAggregationProof := PublishedSimpleAdditionProof{value.AggregatingAttributes, newResp.AggregatingAttributes, mapValue.AggregatingAttributes}
 				_ = publishedAggregationProof
@@ -125,12 +110,9 @@
 
 // PullDpResponses permits to get the received DP responses
 func (s *Store) PullDpResponses() []ProcessResponse {
-	log.LLvl1("JE LIS CE QUE JE DOIS LIRE")
-	//result := []ProcessResponse{}
 	result := s.DpResponses
 	for _, v := range s.DpResponsesAggr {
 		result = append(result, v)
-		log.LLvl1("JE LIS CE QUE JE DOIS LIRE")
 	}
 	s.DpResponses = s.DpResponses[:0] //clear table
 	return result
@@ -195,7 +177,7 @@
 	}
 }
 
-// int6ArrayToString transforms an integer array into a string
+// int64ArrayToString transforms an integer array into a string
 func int64ArrayToString(s []int64) string {
 	if len(s) == 0 {
 		return ""
