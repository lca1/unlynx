--- conflicted
+++ resolved
@@ -1,20 +1,12 @@
 package libunlynxstore
 
 import (
-<<<<<<< HEAD
 	"sync"
 
-	"github.com/dedis/onet/log"
-=======
->>>>>>> 3ddd483f
 	"github.com/lca1/unlynx/lib"
 	"github.com/lca1/unlynx/lib/aggregation"
 	"github.com/lca1/unlynx/lib/tools"
-<<<<<<< HEAD
-=======
 	"go.dedis.ch/onet/v3/log"
-	"sync"
->>>>>>> 3ddd483f
 )
 
 // Store contains all the elements of a survey, it consists of the data structure that each cothority has to
