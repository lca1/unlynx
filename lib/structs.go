--- conflicted
+++ resolved
@@ -2,15 +2,10 @@
 package libunlynx
 
 import (
-<<<<<<< HEAD
-=======
-	"crypto/cipher"
-	"go.dedis.ch/kyber/v3"
->>>>>>> 3ddd483f
 	"strconv"
 	"strings"
 
-	"github.com/dedis/kyber"
+	"go.dedis.ch/kyber/v3"
 )
 
 // Structs
