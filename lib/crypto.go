--- conflicted
+++ resolved
@@ -265,10 +265,6 @@
 	return result
 }
 
-<<<<<<< HEAD
-=======
-
->>>>>>> 487bcce5
 // Brute-Forces the discrete log for integer decoding.
 func discreteLog(P kyber.Point, checkNeg bool) int64 {
 	B := SuiTe.Point().Base()
