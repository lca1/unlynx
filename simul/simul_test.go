package main_test

import (
<<<<<<< HEAD
=======
	"go.dedis.ch/onet/v3/log"
	"go.dedis.ch/onet/v3/simul"
>>>>>>> 3ddd483f
	"testing"

	"github.com/dedis/onet/simul"

	"github.com/dedis/onet/log"
)

func TestMain(m *testing.M) {
	log.MainTest(m)
}

func TestSimulation(t *testing.T) {
	simul.Start("runfiles/addrm_server.toml", "runfiles/collective_aggregation.toml", "runfiles/deterministic_tagging.toml", "runfiles/key_switching.toml",
		"runfiles/local_aggregation.toml", "runfiles/local_clear_aggregation.toml", "runfiles/proofs_verification.toml", "runfiles/shuffling.toml", "runfiles/shuffling+ddt.toml", "runfiles/unlynx_default.toml")
}<|MERGE_RESOLUTION|>--- conflicted
+++ resolved
@@ -1,16 +1,10 @@
 package main_test
 
 import (
-<<<<<<< HEAD
-=======
+	"testing"
+
 	"go.dedis.ch/onet/v3/log"
 	"go.dedis.ch/onet/v3/simul"
->>>>>>> 3ddd483f
-	"testing"
-
-	"github.com/dedis/onet/simul"
-
-	"github.com/dedis/onet/log"
 )
 
 func TestMain(m *testing.M) {
