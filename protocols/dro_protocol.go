--- conflicted
+++ resolved
@@ -1,12 +1,8 @@
 package protocolsunlynx
 
 import (
-<<<<<<< HEAD
-	"github.com/dedis/onet"
-	"github.com/dedis/onet/log"
-=======
 	"go.dedis.ch/onet/v3"
->>>>>>> 3ddd483f
+	"go.dedis.ch/onet/v3/log"
 )
 
 // DROProtocolName is the registered name for the differential privacy protocol.
